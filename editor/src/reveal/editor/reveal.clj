<<<<<<< HEAD
;; Copyright 2020-2023 The Defold Foundation
=======
;; Copyright 2020-2022 The Defold Foundation
>>>>>>> ab6fbbfa
;; Copyright 2014-2020 King
;; Copyright 2009-2014 Ragnar Svensson, Christian Murray
;; Licensed under the Defold License version 1.0 (the "License"); you may not use
;; this file except in compliance with the License.
<<<<<<< HEAD
;; 
;; You may obtain a copy of the License, together with FAQs at
;; https://www.defold.com/license
;; 
=======
;;
;; You may obtain a copy of the License, together with FAQs at
;; https://www.defold.com/license
;;
>>>>>>> ab6fbbfa
;; Unless required by applicable law or agreed to in writing, software distributed
;; under the License is distributed on an "AS IS" BASIS, WITHOUT WARRANTIES OR
;; CONDITIONS OF ANY KIND, either express or implied. See the License for the
;; specific language governing permissions and limitations under the License.

(ns editor.reveal
  (:require [cljfx.fx.button :as fx.button]
            [cljfx.fx.h-box :as fx.h-box]
            [cljfx.fx.label :as fx.label]
            [cljfx.fx.v-box :as fx.v-box]
            [clojure.core.async :as a]
            [clojure.main :as m]
            [clojure.string :as str]
            [dynamo.graph :as g]
            editor.code.data
            [editor.resource :as resource]
            [editor.resource-node :as resource-node]
            [vlaaad.reveal :as r]
            [internal.system :as is])
  (:import [clojure.core.async.impl.channels ManyToManyChannel]
           [clojure.lang IRef]
           [editor.resource FileResource ZipResource]
           [editor.code.data Cursor CursorRange]
           [internal.graph.types Endpoint]
           [javafx.scene Parent]))

(set! *warn-on-reflection* true)

(defn- node-value-or-err [ec node-id label]
  (try
    [(g/node-value node-id label ec) nil]
    (catch Exception e
      [nil e])))

(defn- node-value-or-err->sf [[v e]]
  (if e
    (let [{:clojure.error/keys [cause class]} (-> e Throwable->map m/ex-triage)]
      (r/as e (r/raw-string (or cause class) {:fill :error})))
    (r/stream v)))

(defn- node-id-sf [{:keys [basis] :as ec} node-id]
  (let [type-sym (symbol (:k (g/node-type* basis node-id)))]
    (r/horizontal
      (r/raw-string
        (if (g/node-instance? basis resource-node/ResourceNode node-id)
          (or (resource/proj-path (g/node-value node-id :resource ec))
              "[in-memory]")
          "")
        {:fill :string})
      (r/raw-string (str "#" node-id) {:fill :scalar})
      (r/raw-string (str "@" type-sym) {:fill :object}))))

(declare label-tree-node)

(defn- node-children-fn [ec node-id]
  (fn []
    (let [node-type-def @(g/node-type* (:basis ec) node-id)]
      (->> [:input :property :output]
           (mapcat (fn [k] (keys (get node-type-def k))))
           distinct
           sort
           (map
             (fn [label]
               (label-tree-node ec node-id label)))))))

(defn- label-tree-node [{:keys [basis] :as ec} node-id label]
  (let [[v e :as v-or-e] (node-value-or-err ec node-id label)
        sources (g/sources-of basis node-id label)
        targets (g/targets-of basis node-id label)]
    (cond->
      {:value (or e v)
       :annotation {::node-id+label [node-id label]}
       :render (r/horizontal
                 (r/stream label)
                 r/separator
                 (node-value-or-err->sf v-or-e))}
      (or (seq sources) (seq targets))
      (assoc :children #(map (fn [[relation [rel-node-id related-label]]]
                               (let [[v e :as v-or-e] (node-value-or-err ec rel-node-id related-label)]
                                 {:value (or e v)
                                  :render (r/horizontal
                                            (r/raw-string
                                              ({:source "<- " :target "-> "} relation)
                                              {:fill :util})
                                            (r/stream related-label)
                                            (r/raw-string " of " {:fill :util})
                                            (node-id-sf ec rel-node-id)
                                            (r/raw-string ": " {:fill :util})
                                            (node-value-or-err->sf v-or-e))
                                  :children (node-children-fn ec rel-node-id)}))
                             (concat (map (fn [x] [:source x]) sources)
                                     (map (fn [x] [:target x]) targets)))))))

(defn root-tree-node [ec node-id]
  {:value node-id
   :render (node-id-sf ec node-id)
   :children (node-children-fn ec node-id)})

(r/defaction ::defold:node-tree [x ann]
  (when (g/node-id? x)
    (let [ec (or (::evaluation-context ann) (g/make-evaluation-context))]
      (when (g/node-by-id (:basis ec) x)
        (fn []
          {:fx/type r/tree-view
           :branch? :children
           :render #(:render % (:value %))
           :valuate :value
           :annotate :annotation
           :children #((:children %))
           :root (root-tree-node ec x)})))))

(defn- endpoint-successors [basis endpoint]
  (let [node-id (g/endpoint-node-id endpoint)
        graph-id (g/node-id->graph-id node-id)]
    (get-in basis [:graphs graph-id :successors node-id (g/endpoint-label endpoint)])))

(defn- render-endpoint-successor [ec endpoint]
  (let [node-id (g/endpoint-node-id endpoint)
        label (g/endpoint-label endpoint)
        cached (contains? (g/cached-outputs (g/node-type* (:basis ec) node-id)) label)]
    (r/horizontal
      (r/raw-string (str label) {:fill (if cached :object :keyword)})
      (r/raw-string " of " {:fill :util})
      (node-id-sf ec node-id))))

(r/defaction ::defold:successors [x]
  (when (instance? Endpoint x)
    (let [ec (g/make-evaluation-context)
          basis (:basis ec)]
      (when (endpoint-successors basis x)
        (fn []
          {:fx/type r/tree-view
           :render #(render-endpoint-successor ec %)
           :branch? (comp seq #(endpoint-successors basis %))
           :children (comp sort #(endpoint-successors basis %))
           :root x})))))

(defn node-id-in-context
  ([node-id]
   (node-id-in-context node-id (g/make-evaluation-context)))
  ([node-id evaluation-context]
   (r/stream node-id {::evaluation-context evaluation-context})))

(defn- de-duplicating-observable [ref f]
  (reify IRef
    (deref [_] (f @ref))
    (addWatch [this key callback]
      (add-watch ref [this key] (fn [_ _ old new]
                                  (let [old (f old)
                                        new (f new)]
                                    (when-not (= old new)
                                      (callback key this old new))))))
    (removeWatch [this key]
      (remove-watch ref [this key]))))

(defn watch-all [node-id label]
  {:fx/type r/ref-watch-all-view
   :ref (de-duplicating-observable
          g/*the-system*
          (fn [sys]
            (g/node-value node-id label (is/default-evaluation-context sys))))})

(r/defaction ::defold:watch [_ {::keys [node-id+label]}]
  (when node-id+label
    #(apply watch-all node-id+label)))

(r/defstream Endpoint [endpoint]
  (r/horizontal
    (r/raw-string "#g/endpoint [" {:fill :object})
    (r/stream (g/endpoint-node-id endpoint))
    r/separator
    (r/stream (g/endpoint-label endpoint))
    (r/raw-string "]" {:fill :object})))

(r/defstream FileResource [resource]
  (r/horizontal
    (r/raw-string "#resource/file" {:fill :object})
    r/separator
    (r/stream (resource/proj-path resource))))

(r/defstream ZipResource [resource]
  (r/horizontal
    (r/raw-string "#resource/zip" {:fill :object})
    r/separator
    (r/stream (resource/proj-path resource))))

(r/defstream Cursor [{:keys [row col]}]
  (r/horizontal
    (r/raw-string "#code/cursor [" {:fill :object})
    (r/stream row)
    r/separator
    (r/stream col)
    (r/raw-string "]" {:fill :object})))

(r/defstream CursorRange [{:keys [from to] :as range}]
  (r/horizontal
    (r/raw-string "#code/range [" {:fill :object})
    (apply
      r/vertical
      (r/horizontal
        (r/stream ((juxt :row :col) from))
        r/separator
        (r/stream ((juxt :row :col) to)))
      (let [rest (dissoc range :from :to)]
        (when (seq rest)
          [(r/vertically (map r/horizontally rest))])))
    (r/raw-string "]" {:fill :object})))

(r/defaction ::javafx:children [x]
  (when (instance? Parent x)
    (constantly {:fx/type r/tree-view
                 :render (fn [^Parent node]
                           (r/horizontal
                             (r/raw-string (.getName (class node)) {:fill :object})
                             (r/raw-string (format "@%08x" (System/identityHashCode node))
                                           {:fill :util})
                             (r/raw-string (str (when-let [id (.getId node)]
                                                  (str "#" id))
                                                (when-let [style-classes (seq (.getStyleClass node))]
                                                  (str/join (map #(str "." %) style-classes)))
                                                (when-let [pseudo-classes (seq (.getPseudoClassStates node))]
                                                  (str/join (map #(str ":" %) pseudo-classes))))
                                           {:fill :string})))
                 :root x
                 :branch? #(and (instance? Parent %)
                                (seq (.getChildrenUnmodifiable ^Parent %)))
                 :children #(vec (.getChildrenUnmodifiable ^Parent %))})))

(r/defstream ManyToManyChannel [ch]
  (r/horizontal
    (r/raw-string "(a/chan " {:fill :object})
    (r/raw-string (format "#_0x%08x" (System/identityHashCode ch)) {:fill :util})
    (r/raw-string ")" {:fill :object})))

(r/defaction ::lsp:watch [x]
  (when (= :editor.lsp/running-lsps (:type (meta x)))
    (fn []
      {:fx/type r/observable-view
       :ref x
       :fn (fn [in->state]
             {:fx/type fx.v-box/lifecycle
              :children (for [[in state] in->state]
                          {:fx/type fx.v-box/lifecycle
                           :v-box/vgrow :always
                           :children [{:fx/type fx.h-box/lifecycle
                                       :alignment :center-left
                                       :padding 10
                                       :spacing 5
                                       :children [{:fx/type fx.label/lifecycle
                                                   :max-width ##Inf
                                                   :h-box/hgrow :always
                                                   :text (format "LSP server #0x%08x" (System/identityHashCode in))}
                                                  {:fx/type fx.button/lifecycle
                                                   :focus-traversable false
                                                   :text "Shutdown"
                                                   :on-action (fn [_] (a/close! in))}]}
                                      {:fx/type r/value-view
                                       :v-box/vgrow :always
                                       :value state}]})})})))<|MERGE_RESOLUTION|>--- conflicted
+++ resolved
@@ -1,23 +1,12 @@
-<<<<<<< HEAD
 ;; Copyright 2020-2023 The Defold Foundation
-=======
-;; Copyright 2020-2022 The Defold Foundation
->>>>>>> ab6fbbfa
 ;; Copyright 2014-2020 King
 ;; Copyright 2009-2014 Ragnar Svensson, Christian Murray
 ;; Licensed under the Defold License version 1.0 (the "License"); you may not use
 ;; this file except in compliance with the License.
-<<<<<<< HEAD
-;; 
-;; You may obtain a copy of the License, together with FAQs at
-;; https://www.defold.com/license
-;; 
-=======
 ;;
 ;; You may obtain a copy of the License, together with FAQs at
 ;; https://www.defold.com/license
 ;;
->>>>>>> ab6fbbfa
 ;; Unless required by applicable law or agreed to in writing, software distributed
 ;; under the License is distributed on an "AS IS" BASIS, WITHOUT WARRANTIES OR
 ;; CONDITIONS OF ANY KIND, either express or implied. See the License for the
