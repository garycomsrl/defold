--- conflicted
+++ resolved
@@ -368,9 +368,6 @@
 
 (defn circling [segments ps]
   (let [angle (/ 360 segments)]
-<<<<<<< HEAD
-    (chain (dec segments) (partial rotate [0 0 angle]) ps)))
-=======
     (chain (dec segments) (partial rotate [0 0 angle]) ps)))
 
 (defn uv-trans [^TextureSetGenerator$UVTransform uv-trans ps]
@@ -380,5 +377,4 @@
              (.set p x y)
              (.apply uv-trans p)
              [(.x p) (.y p)]) ps))
-    ps))
->>>>>>> 13c77753
+    ps))