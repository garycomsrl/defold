--- conflicted
+++ resolved
@@ -1479,11 +1479,7 @@
                                               visible-command-contexts
                                               command->shortcut
                                               evaluation-context)]
-<<<<<<< HEAD
-            (replace-menu! menu-item new-menu-item)))))
-=======
             (replace-menu! menu-bar menu-item new-menu-item)))))
->>>>>>> e3d08041
     (clear-invalidated-menubar-items!)))
 
 (defn- refresh-separator-visibility [menu-items]
