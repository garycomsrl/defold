--- conflicted
+++ resolved
@@ -190,13 +190,7 @@
            (project/resource-setter self old-value new-value
                                     [:resource :vertex-resource]
                                     [:full-source :vertex-source]
-<<<<<<< HEAD
-                                    [:build-targets :dep-build-targets])))
-    (dynamic error (g/fnk [_node-id vertex-program]
-                          (prop-resource-error _node-id :vertex-program vertex-program "Vertex Program"))))
-=======
                                     [:build-targets :dep-build-targets]))))
->>>>>>> ea36bc30
 
   (property fragment-program resource/Resource
     (dynamic visible (g/constantly false))
@@ -205,13 +199,7 @@
            (project/resource-setter self old-value new-value
                                     [:resource :fragment-resource]
                                     [:full-source :fragment-source]
-<<<<<<< HEAD
-                                    [:build-targets :dep-build-targets])))
-    (dynamic error (g/fnk [_node-id fragment-program]
-                          (prop-resource-error _node-id :fragment-program fragment-program "Fragment Program"))))
-=======
                                     [:build-targets :dep-build-targets]))))
->>>>>>> ea36bc30
 
   (property vertex-constants g/Any (dynamic visible (g/constantly false)))
   (property fragment-constants g/Any (dynamic visible (g/constantly false)))
