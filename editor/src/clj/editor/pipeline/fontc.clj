--- conflicted
+++ resolved
@@ -425,12 +425,8 @@
                         (= channel-count 3)
                         (update :width #(* (int (Math/ceil (/ ^double % 4.0))) 4)))
         cache-wh (cache-wh font-desc cache-cell-wh (count semi-glyphs))
-<<<<<<< HEAD
         glyph-data-bank (make-glyph-data-bank glyph-extents)
         layer-mask (calculate-ttf-layer-mask font-desc)]
-=======
-        glyph-data-bank (make-glyph-data-bank glyph-extents)]
->>>>>>> 9ced41b7
     (doall
       (pmap (fn [[semi-glyph glyph-extents]]
               (let [^BufferedImage glyph-image (let [face-color (Color. ^double (:alpha font-desc) 0.0 0.0)
