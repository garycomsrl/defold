(ns editor.boot-open-project
  (:require [clojure.string :as string]
            [dynamo.graph :as g]
            [editor.app-view :as app-view]
            [editor.asset-browser :as asset-browser]
            [editor.build-errors-view :as build-errors-view]
            [editor.changes-view :as changes-view]
            [editor.code.view :as code-view]
            [editor.console :as console]
            [editor.curve-view :as curve-view]
            [editor.debug-view :as debug-view]
            [editor.defold-project :as project]
            [editor.dialogs :as dialogs]
            [editor.disk :as disk]
            [editor.disk-availability :as disk-availability]
            [editor.form-view :as form-view]
            [editor.git :as git]
            [editor.graph-view :as graph-view]
            [editor.hot-reload :as hot-reload]
            [editor.html-view :as html-view]
            [editor.login :as login]
            [editor.outline-view :as outline-view]
            [editor.pipeline.bob :as bob]
            [editor.properties-view :as properties-view]
            [editor.resource :as resource]
            [editor.resource-types :as resource-types]
            [editor.scene :as scene]
            [editor.scene-visibility :as scene-visibility]
            [editor.search-results-view :as search-results-view]
            [editor.sync :as sync]
            [editor.system :as system]
            [editor.targets :as targets]
            [editor.text :as text]
            [editor.ui :as ui]
            [editor.ui.updater :as ui.updater]
            [editor.util :as util]
            [editor.web-profiler :as web-profiler]
            [editor.workspace :as workspace]
            [service.log :as log]
            [util.http-server :as http-server])
  (:import [java.io File]
           [javafx.scene Node Scene]
           [javafx.scene.control MenuBar SplitPane Tab TabPane TreeView]
           [javafx.scene.layout Region VBox]
           [javafx.stage Stage]))

(set! *warn-on-reflection* true)

(def ^:dynamic *workspace-graph*)
(def ^:dynamic *project-graph*)
(def ^:dynamic *view-graph*)

(def the-root (atom nil))

;; invoked to control the timing of when the namespaces load
(defn load-namespaces []
  (println "loaded namespaces"))

(defn initialize-project []
  (when (nil? @the-root)
    (g/initialize! {})
    (alter-var-root #'*workspace-graph* (fn [_] (g/last-graph-added)))
    (alter-var-root #'*project-graph*   (fn [_] (g/make-graph! :history true  :volatility 1)))
    (alter-var-root #'*view-graph*      (fn [_] (g/make-graph! :history false :volatility 2)))))

(defn setup-workspace [project-path build-settings]
  (let [workspace (workspace/make-workspace *workspace-graph* project-path build-settings)]
    (g/transact
      (concat
        (text/register-view-types workspace)
        (code-view/register-view-types workspace)
        (scene/register-view-types workspace)
        (form-view/register-view-types workspace)
        (html-view/register-view-types workspace)))
    (resource-types/register-resource-types! workspace)
    (workspace/resource-sync! workspace)
    workspace))

(defn- async-reload!
  ([workspace changes-view]
   (async-reload! workspace changes-view []))
  ([workspace changes-view moved-files]
   (let [render-reload-progress! (app-view/make-render-task-progress :resource-sync)]
     (disk/async-reload! render-reload-progress! workspace moved-files changes-view))))

(defn- handle-application-focused! [workspace changes-view]
  (app-view/clear-build-launch-progress!)
  (when (and (not (sync/sync-dialog-open?))
             (disk-availability/available?))
    (async-reload! workspace changes-view)))

(defn- find-tab [^TabPane tabs id]
  (some #(and (= id (.getId ^Tab %)) %) (.getTabs tabs)))

(defn- handle-resource-changes! [app-scene tab-panes open-views changes-view render-progress!]
  (ui/user-data! app-scene ::ui/refresh-requested? true)
  (app-view/remove-invalid-tabs! tab-panes open-views)
  (changes-view/refresh! changes-view render-progress!))

(defn- init-pending-update-indicator! [^Stage stage link project changes-view updater]
  (let [render-reload-progress! (app-view/make-render-task-progress :resource-sync)
        render-save-progress! (app-view/make-render-task-progress :save-all)
        render-download-progress! (app-view/make-render-task-progress :download-update)
        install-and-restart! (fn install-and-restart! []
                               (ui/disable-ui!)
                               (disk/async-save!
                                 render-reload-progress!
                                 render-save-progress!
                                 project
                                 nil ; Use nil for changes-view to skip refresh.
                                 (fn [successful?]
                                   (if successful?
                                     (ui.updater/install-and-restart! stage updater)
                                     (do (ui/enable-ui!)
                                         (changes-view/refresh! changes-view render-reload-progress!))))))]
    (ui.updater/init! stage link updater install-and-restart! render-download-progress!)))

(defn- show-tracked-internal-files-warning! []
  (dialogs/make-alert-dialog (str "It looks like internal files such as downloaded dependencies or build output were placed under source control.\n"
                                  "This can happen if a commit was made when the .gitignore file was not properly configured.\n"
                                  "\n"
                                  "To fix this, make a commit where you delete the .internal and build directories, then reopen the project.")))

(defn load-stage [workspace project prefs dashboard-client updater newly-created?]
  (let [^VBox root (ui/load-fxml "editor.fxml")
        stage      (ui/make-stage)
        scene      (Scene. root)]

    (ui/set-main-stage stage)
    (.setScene stage scene)

    (app-view/restore-window-dimensions stage prefs)
    
    (ui/show! stage)
    (targets/start)

    (let [^MenuBar menu-bar    (.lookup root "#menu-bar")
          ^Node menu-bar-space (.lookup root "#menu-bar-space")
          editor-tabs-split    (.lookup root "#editor-tabs-split")
          ^TabPane tool-tabs   (.lookup root "#tool-tabs")
          ^TreeView outline    (.lookup root "#outline")
          ^TreeView assets     (.lookup root "#assets")
          console-tab          (first (.getTabs tool-tabs))
          console-grid-pane    (.lookup root "#console-grid-pane")
          workbench            (.lookup root "#workbench")
          scene-visibility     (scene-visibility/make-scene-visibility-node! *view-graph*)
          app-view             (app-view/make-app-view *view-graph* project stage menu-bar editor-tabs-split tool-tabs)
          outline-view         (outline-view/make-outline-view *view-graph* *project-graph* outline app-view)
          properties-view      (properties-view/make-properties-view workspace project app-view *view-graph* (.lookup root "#properties"))
          asset-browser        (asset-browser/make-asset-browser *view-graph* workspace assets prefs)
          web-server           (-> (http-server/->server 0 {"/profiler" web-profiler/handler
                                                            hot-reload/url-prefix (partial hot-reload/build-handler workspace project)
                                                            hot-reload/verify-etags-url-prefix (partial hot-reload/verify-etags-handler workspace project)
                                                            bob/html5-url-prefix (partial bob/html5-handler project)})
                                   http-server/start!)
          open-resource        (partial app-view/open-resource app-view prefs workspace project)
          console-view         (console/make-console! *view-graph* workspace console-tab console-grid-pane open-resource)
          build-errors-view    (build-errors-view/make-build-errors-view (.lookup root "#build-errors-tree")
                                                                         (fn [resource selected-node-ids opts]
                                                                           (when (open-resource resource opts)
                                                                             (app-view/select! app-view selected-node-ids))))
          search-results-view  (search-results-view/make-search-results-view! *view-graph*
                                                                              (.lookup root "#search-results-container")
                                                                              open-resource)
          changes-view         (changes-view/make-changes-view *view-graph* workspace prefs async-reload!
                                                               (.lookup root "#changes-container"))
          curve-view           (curve-view/make-view! app-view *view-graph*
                                                      (.lookup root "#curve-editor-container")
                                                      (.lookup root "#curve-editor-list")
                                                      (.lookup root "#curve-editor-view")
                                                      {:tab (find-tab tool-tabs "curve-editor-tab")})
          debug-view           (debug-view/make-view! app-view *view-graph*
                                                      project
                                                      root
                                                      open-resource)]
      (ui/add-application-focused-callback! :main-stage handle-application-focused! workspace changes-view)

      (when updater
        (let [update-link (.lookup root "#update-link")]
          (init-pending-update-indicator! stage update-link project changes-view updater)))

      ;; The menu-bar-space element should only be present if the menu-bar element is not.
      (let [collapse-menu-bar? (and (util/is-mac-os?)
                                    (.isUseSystemMenuBar menu-bar))]
        (.setVisible menu-bar-space collapse-menu-bar?)
        (.setManaged menu-bar-space collapse-menu-bar?))

      (workspace/add-resource-listener! workspace 0
                                        (reify resource/ResourceListener
                                          (handle-changes [_ _ render-progress!]
                                            (let [open-views (g/node-value app-view :open-views)
                                                  panes (.getItems ^SplitPane editor-tabs-split)]
                                              (handle-resource-changes! scene panes open-views changes-view render-progress!)))))

      (ui/run-later
        (app-view/restore-split-positions! stage prefs))

      (ui/on-closing! stage (fn [_]
                              (let [result (or (empty? (project/dirty-save-data project))
                                             (dialogs/make-confirm-dialog "Unsaved changes exists, are you sure you want to quit?"))]
                                (when result
                                  (app-view/store-window-dimensions stage prefs)
                                  (app-view/store-split-positions! stage prefs))
                                result)))

      (ui/on-closed! stage (fn [_]
                             (ui/remove-application-focused-callback! :main-stage)

                             ;; TODO: This takes a long time in large projects.
                             ;; Disabled for now since we don't really need to
                             ;; delete the project node until we support project
                             ;; switching.
                             #_(g/transact (g/delete-node project))))

      (let [context-env {:app-view            app-view
                         :dashboard-client    dashboard-client
                         :project             project
                         :project-graph       (project/graph project)
                         :prefs               prefs
                         :workspace           (g/node-value project :workspace)
                         :outline-view        outline-view
                         :web-server          web-server
                         :build-errors-view   build-errors-view
                         :console-view        console-view
                         :scene-visibility    scene-visibility
                         :search-results-view search-results-view
                         :changes-view        changes-view
                         :main-stage          stage
                         :asset-browser       asset-browser
                         :debug-view          debug-view}
            dynamics {:active-resource [:app-view :active-resource]}]
        (ui/context! root :global context-env (ui/->selection-provider assets) dynamics)
        (ui/context! workbench :workbench context-env (app-view/->selection-provider app-view) dynamics))
      (g/transact
        (concat
          (for [label [:selected-node-ids-by-resource-node :selected-node-properties-by-resource-node :sub-selections-by-resource-node]]
            (g/connect project label app-view label))
          (g/connect project :_node-id app-view :project-id)
          (g/connect app-view :selected-node-ids outline-view :selection)
          (g/connect app-view :hidden-node-outline-key-paths outline-view :hidden-node-outline-key-paths)
          (g/connect app-view :active-resource asset-browser :active-resource)
          (g/connect app-view :active-resource-node scene-visibility :active-resource-node)
          (g/connect app-view :active-scene scene-visibility :active-scene)
          (g/connect outline-view :tree-selection scene-visibility :outline-selection)
          (g/connect scene-visibility :hidden-renderable-tags app-view :hidden-renderable-tags)
          (g/connect scene-visibility :hidden-node-outline-key-paths app-view :hidden-node-outline-key-paths)
          (for [label [:active-resource-node :active-outline :open-resource-nodes]]
            (g/connect app-view label outline-view label))
          (let [auto-pulls [[properties-view :pane]
                            [app-view :refresh-tab-panes]
                            [outline-view :tree-view]
                            [asset-browser :tree-view]
                            [curve-view :update-list-view]
                            [debug-view :update-available-controls]
                            [debug-view :update-call-stack]]]
            (g/update-property app-view :auto-pulls into auto-pulls))))
      (if (system/defold-dev?)
        (graph-view/setup-graph-view root)
        (.removeAll (.getTabs tool-tabs) (to-array (mapv #(find-tab tool-tabs %) ["graph-tab" "css-tab"]))))

      ;; If sync was in progress when we shut down the editor we offer to resume the sync process.
      (let [git (g/node-value changes-view :git)]
        (if (sync/flow-in-progress? git)
          (ui/run-later
            (loop []
              (if-not (dialogs/make-confirm-dialog (str "The editor was shut down while synchronizing with the server.\n"
                                                        "Resume syncing or cancel and revert to the pre-sync state?")
                                                   {:title "Resume Sync?"
                                                    :ok-label "Resume Sync"
                                                    :cancel-label "Cancel Sync"
                                                    :pref-width Region/USE_COMPUTED_SIZE})
                ;; User chose to cancel sync.
                (do (sync/interactive-cancel! (partial sync/cancel-flow-in-progress! git))
                    (async-reload! workspace changes-view))

                ;; User chose to resume sync.
                (if-not (login/sign-in! dashboard-client :synchronize)
                  (recur) ;; Ask again. If the user refuses to log in, they must choose "Cancel Sync".
                  (let [creds (git/credentials prefs)
                        flow (sync/resume-flow git creds)]
                    (sync/open-sync-dialog flow)
                    (async-reload! workspace changes-view))))))

          ;; A sync was not in progress.
          (do
            ;; If the project was just created, we automatically open the readme resource.
            (when newly-created?
              (ui/run-later
                (when-some [readme-resource (workspace/find-resource workspace "/README.md")]
                  (open-resource readme-resource))))

            ;; Ensure .gitignore is configured to ignore build output and metadata files.
            (let [gitignore-was-modified? (git/ensure-gitignore-configured! git)
                  internal-files-are-tracked? (git/internal-files-are-tracked? git)]
              (if gitignore-was-modified?
                (do (changes-view/refresh! changes-view app-view/render-main-task-progress!)
                    (ui/run-later
                      (dialogs/make-message-box "Updated .gitignore File"
                                                (str "The .gitignore file was automatically updated to ignore build output and metadata files.\n"
                                                     "You should include it along with your changes the next time you synchronize."))
                      (when internal-files-are-tracked?
                        (show-tracked-internal-files-warning!))))
                (when internal-files-are-tracked?
                  (ui/run-later
                    (show-tracked-internal-files-warning!)))))))))

    (reset! the-root root)
    root))

(defn- show-missing-dependencies-alert! [dependencies]
  (dialogs/make-alert-dialog (string/join "\n" (concat ["The following dependencies are missing:"]
                                                       (map #(str "\u00A0\u00A0\u2022\u00A0" %) ; "  * " (NO-BREAK SPACE, NO-BREAK SPACE, BULLET, NO-BREAK SPACE)
                                                            (sort-by str dependencies))
                                                       [""
                                                        "The project might not work without them. To download, connect to the internet and choose Fetch Libraries from the Project menu."]))))

(defn open-project
<<<<<<< HEAD
  [^File game-project-file prefs render-progress! dashboard-client update-context newly-created?]
  (let [project-path (.getPath (.getParentFile (.getAbsoluteFile game-project-file)))
=======
  [^File game-project-file prefs render-progress! dashboard-client updater newly-created?]
  (let [project-path (.getPath (.getParentFile game-project-file))
>>>>>>> 8867cf23
        build-settings (workspace/make-build-settings prefs)
        workspace    (setup-workspace project-path build-settings)
        game-project-res (workspace/resolve-workspace-resource workspace "/game.project")
        project      (project/open-project! *project-graph* workspace game-project-res render-progress! (partial login/sign-in! dashboard-client :fetch-libraries))]
    (ui/run-now
      (load-stage workspace project prefs dashboard-client updater newly-created?)
      (when-let [missing-dependencies (not-empty (workspace/missing-dependencies workspace))]
        (show-missing-dependencies-alert! missing-dependencies)))
    (g/reset-undo! *project-graph*)
    (log/info :message "project loaded")))<|MERGE_RESOLUTION|>--- conflicted
+++ resolved
@@ -315,13 +315,8 @@
                                                         "The project might not work without them. To download, connect to the internet and choose Fetch Libraries from the Project menu."]))))
 
 (defn open-project
-<<<<<<< HEAD
-  [^File game-project-file prefs render-progress! dashboard-client update-context newly-created?]
+  [^File game-project-file prefs render-progress! dashboard-client updater newly-created?]
   (let [project-path (.getPath (.getParentFile (.getAbsoluteFile game-project-file)))
-=======
-  [^File game-project-file prefs render-progress! dashboard-client updater newly-created?]
-  (let [project-path (.getPath (.getParentFile game-project-file))
->>>>>>> 8867cf23
         build-settings (workspace/make-build-settings prefs)
         workspace    (setup-workspace project-path build-settings)
         game-project-res (workspace/resolve-workspace-resource workspace "/game.project")
