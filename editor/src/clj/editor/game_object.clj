--- conflicted
+++ resolved
@@ -43,7 +43,6 @@
 (def unknown-icon "icons/32/Icons_29-AT-Unknown.png")
 
 (defn- gen-ref-ddf [id position rotation scale source-resource ddf-properties]
-<<<<<<< HEAD
   (protobuf/make-map-with-defaults GameObject$ComponentDesc
     :id id
     :position position
@@ -52,33 +51,14 @@
     :component (resource/resource->proj-path source-resource)
     :properties ddf-properties))
 
-(defn- gen-embed-ddf [id position rotation scale save-data]
+(defn- gen-embed-ddf [id position rotation scale source-resource source-save-value]
   (protobuf/make-map-with-defaults GameObject$EmbeddedComponentDesc
     :id id
-    :type (or (some-> save-data :resource resource/resource-type :ext) "unknown")
+    :type (or (some-> source-resource resource/resource-type :ext) "unknown")
     :position position
     :rotation rotation
     :scale scale
-    :data (or (:content save-data) "")))
-=======
-  (cond-> {:id id
-           :position position
-           :rotation rotation
-           :scale scale
-           :component (resource/resource->proj-path source-resource)}
-
-          (seq ddf-properties)
-          (assoc :properties ddf-properties)))
-
-(defn- gen-embed-ddf [id position rotation scale source-resource source-save-value]
-  {:id id
-   :type (or (:ext (resource/resource-type source-resource))
-             "unknown")
-   :position position
-   :rotation rotation
-   :scale scale
-   :data source-save-value})
->>>>>>> 7f1f975d
+    :data source-save-value))
 
 (defn- build-raw-sound [resource dep-resources user-data]
   (let [pb (:pb user-data)
@@ -359,7 +339,6 @@
     :components ref-ddf
     :embedded-components embed-ddf))
 
-<<<<<<< HEAD
 (defn- component-desc-save-value [component-desc]
   ;; GameObject$ComponentDesc or GameObject$EmbeddedComponentDesc in map format.
   (-> component-desc
@@ -374,13 +353,6 @@
   (-> prototype-desc
       (update :components component-desc-save-values)
       (update :embedded-components component-desc-save-values)))
-=======
-(defn strip-default-scale-from-components-in-prototype-desc [prototype-desc]
-  ;; GameObject$PrototypeDesc in map format.
-  (-> prototype-desc
-      (protobuf/sanitize-repeated :components game-object-common/strip-default-scale-from-component-desc)
-      (protobuf/sanitize-repeated :embedded-components game-object-common/strip-default-scale-from-component-desc)))
->>>>>>> 7f1f975d
 
 (g/defnk produce-save-value [proto-msg]
   (prototype-desc-save-value proto-msg))
