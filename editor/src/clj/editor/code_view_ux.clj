(ns editor.code-view-ux
  (:require [clojure.string :as string]
            [dynamo.graph :as g]
            [editor.dialogs :as dialogs]
            [editor.handler :as handler]
            [editor.ui :as ui])
  (:import  [javafx.stage Stage]
            [javafx.scene.input Clipboard KeyEvent KeyCode MouseEvent]))

(set! *warn-on-reflection* true)

(defprotocol TextContainer
  (text! [this s])
  (text [this])
  (replace! [this offset length s]))

(defprotocol TextView
  (text-selection [this])
  (text-selection! [this offset length])
  (selection-offset [this])
  (selection-length [this])
  (caret [this])
  (caret! [this offset select?])
  (editable? [this])
  (editable! [this val])
  (screen-position [this]))

(defprotocol TextStyles
  (styles [this]))

(defprotocol TextUndo
  (changes! [this]))

(defprotocol TextProposals
  (propose [this]))

(def mappings
  {
  ;;;movement
  :Up                    {:command :up}
  :Down                  {:command :down}
  :Left                  {:command :left}
  :Right                 {:command :right}

  :Ctrl+Right            {:command :next-word               :label "Move to Next Word"               :group "Movement" :order 1}
  :Alt+Right             {:command :next-word}
  :Ctrl+Left             {:command :prev-word               :label "Move to Prev Word"               :group "Movement" :order 2}
  :Alt+Left              {:command :prev-word}
  :Shortcut+Left         {:command :line-begin              :label "Move to Line Begin"              :group "Movement" :order 3}
  :Ctrl+A                {:command :line-begin}
  :Shortcut+Right        {:command :line-end                :label "Move to Line End"                :group "Movement" :order 4}
  :Ctrl+E                {:command :line-end}
  :Shortcut+Up           {:command :file-begin              :label "Move to File Begin"              :group "Movement" :order 5}
  :Shortcut+Down         {:command :file-end                :label "Move to File End"                :group "Movement" :order 6}
  :Shortcut+L            {:command :goto-line               :label "Go to Line"                      :group "Movement" :order 7}

  ;; select
  :Double-Click          {:command :select-word}
  :Shortcut+A            {:command :select-all}

  ;;movement with select
  :Shift+Right           {:command :select-right}
  :Shift+Left            {:command :select-left}
  :Shift+Up              {:command :select-up}
  :Shift+Down            {:command :select-down}
  :Shift+Alt+Right       {:command :select-next-word}
  :Shift+Ctrl+Right      {:command :select-next-word}
  :Shift+Alt+Left        {:command :select-prev-word}
  :Shift+Ctrl+Left       {:command :select-prev-word}
  :Shift+Shortcut+Left   {:command :select-line-begin}
  :Shift+Ctrl+A          {:command :select-line-begin}
  :Shift+Shortcut+Right  {:command :select-line-end}
  :Shift+Ctrl+E          {:command :select-line-end}
  :Shift+Shortcut+Up     {:command :select-file-begin}
  :Shift+Shortcut+Down   {:command :select-file-end}


  ;; find
  :Shortcut+F            {:command :find-text               :label "Find Text"                       :group "Find" :order 1}
  :Shortcut+K            {:command :find-next               :label "Find Next"                       :group "Find" :order 2}
  :Shortcut+G            {:command :find-next}
  :Shift+Shortcut+K      {:command :find-prev               :label "Find Prev"                       :group "Find" :order 3}
  :Shift+Shortcut+G      {:command :find-prev}

  ;; Replace
  :Shortcut+E            {:command :replace-text            :label "Replace"                         :group "Replace" :order 1}
  :Alt+Shortcut+E        {:command :replace-next            :label "Replace Next"                    :group "Replace" :order 2}

  ;; Delete
  :Backspace             {:command :delete}
  :Delete                {:command :delete}
  :Shortcut+D            {:command :cut                     :label "Delete Line"                     :group "Delete" :order 1}
  :Alt+Delete            {:command :delete-next-word}  ;; these two do not work when they are included in the menu
  :Alt+Backspace         {:command :delete-prev-word}  ;; the menu event does not get propagated back like the rest
  :Shortcut+Delete       {:command :delete-to-start-of-line :label "Delete to the Start of the Line" :group "Delete" :order 4}
  :Shift+Shortcut+Delete {:command :delete-to-end-of-line   :label "Delete to the End of the Line"   :group "Delete" :order 5}

  ;; Comment
  :Shortcut+Slash        {:command :toggle-comment           :label "Toggle Comment"                  :group "Comment" :order 1}

  ;; Editing
  :Tab                   {:command :tab}
  :Enter                 {:command :enter}

  ;;Completions
  :Ctrl+Space            {:command :proposals}

})

(def proposal-key-triggers #{"."})

(defn menu-data [item]
  {:label (:label (val item))
   :acc (name (key item))
   :command (:command (val item))
   :order (:order (val item))})

(defn create-menu-data []
  (let [movement-commands (filter (fn [[k v]] (= "Movement" (:group v))) mappings)
        find-commands (filter (fn [[k v]] (= "Find" (:group v))) mappings)
        replace-commands (filter (fn [[k v]] (= "Replace" (:group v))) mappings)
        delete-commands (filter (fn [[k v]] (= "Delete" (:group v))) mappings)
        comment-commands (filter (fn [[k v]] (= "Comment" (:group v))) mappings)]
    [{:label "Text Edit"
       :id ::text-edit
       :children (concat
                  (sort-by :order (map menu-data movement-commands))
                  [{:label :separator}]
                  (sort-by :order (map menu-data find-commands))
                  [{:label :separator}]
                  (sort-by :order (map menu-data replace-commands))
                  [{:label :separator}]
                  (sort-by :order (map menu-data delete-commands))
                  [{:label :separator}]
                  (sort-by :order (map menu-data comment-commands)))}]))

(def tab-size 4)
(def last-find-text (atom ""))
(def last-replace-text (atom ""))
(def prefer-offset (atom 0))

(defn preferred-offset [] @prefer-offset)
(defn preferred-offset! [val] (reset! prefer-offset val))

(defn- info [e]
  {:event e
   :key-code (.getCode ^KeyEvent e)
   :control? (.isControlDown ^KeyEvent e)
   :meta? (.isShortcutDown ^KeyEvent e)
   :alt? (.isAltDown ^KeyEvent e)
   :shift? (.isShiftDown ^KeyEvent e)})

(defn- add-modifier [info modifier-key modifier-str code-str]
  (if (get info modifier-key) (str modifier-str code-str) code-str))

;; potentially slow with each new keyword that is created
(defn- key-fn [info code]
  (let [code (->> (.getName ^KeyCode code)
                 (add-modifier info :meta? "Shortcut+")
                 (add-modifier info :alt? "Alt+")
                 (add-modifier info :control? "Ctrl+")
                 (add-modifier info :shift? "Shift+")
                 (keyword))]
    (get mappings code)))

(defn- click-fn [click-count]
  (let [code (if (= click-count 2) :Double-Click :Single-Click)]
    (get mappings code)))

(defn- is-mac-os? []
  (= "Mac OS X" (System/getProperty "os.name")))

(defn handle-key-pressed [^KeyEvent e source-viewer]
  (let [k-info (info e)
        kf (key-fn k-info (.getCode e))]
<<<<<<< HEAD
    (when (and (is-mac-os?) (or (= KeyCode/ALT (.getCode e)) (.isAltDown e)))
      (.consume e))
    (when (and  (not (.isConsumed e)) (:command kf) (not (:label kf)))
      (handler/run
        (:command kf)
        [{:name :code-view :env {:selection source-viewer :clipboard (Clipboard/getSystemClipboard)}}]
        k-info)
      (changes! source-viewer)
      (.consume e))))
=======

    (when (not (.isConsumed e))
      (.consume e)
      (when (and (:command kf) (not (:label kf)))
        (handler/run
          (:command kf)
          [{:name :code-view :env {:selection source-viewer :clipboard (Clipboard/getSystemClipboard)}}]
          k-info)))))
>>>>>>> 2ca2fc82

(defn is-not-typable-modifier? [e]
  (if (or (.isControlDown ^KeyEvent e) (.isAltDown ^KeyEvent e) (and (is-mac-os?) (.isMetaDown ^KeyEvent e)))
    (not (or (.isControlDown ^KeyEvent e) (and (is-mac-os?) (.isAltDown ^KeyEvent e))))))

(defn handle-key-typed [^KeyEvent e source-viewer]
  (let [key-typed (.getCharacter e)]
    (when-not (or (.isMetaDown ^KeyEvent e) (is-not-typable-modifier? e))
      (handler/run
        :key-typed
        [{:name :code-view :env {:selection source-viewer :key-typed key-typed}}]
        e))))

(defn- adjust-bounds [s pos]
  (if (neg? pos) 0 (min (count s) pos)))

(defn tab-count [s]
  (let [tab-count (count (filter #(= \tab %) s))]
    tab-count))

(defn lines-before [s pos]
  (let [np (adjust-bounds s pos)]
    ;; an extra char is put in to pick up mult newlines
    (let [lines (string/split (str (subs s 0 np) "x") #"\n")
          end (->> lines last drop-last (apply str))]
      (conj (vec (butlast lines)) end))))

(defn remember-caret-col [selection np]
  (let [lbefore (lines-before (text selection) np)
        text-before (->> (last lbefore) (apply str))
        tab-count (tab-count text-before)
        caret-col (+ (count text-before) (* tab-count (dec tab-size)))]
    (preferred-offset! caret-col)))

(defn handle-mouse-clicked [^MouseEvent e source-viewer]
  (let [click-count (.getClickCount e)
        cf (click-fn click-count)
        pos (caret source-viewer)]
    (remember-caret-col source-viewer pos)
    (when cf (handler/run
               (:command cf)
               [{:name :code-view :env {:selection source-viewer :clipboard (Clipboard/getSystemClipboard)}}]
               e))
    (.consume e)))

(defn- replace-text-selection [selection s]
  (replace! selection (selection-offset selection) (selection-length selection) s)
  (caret! selection (adjust-bounds (text selection) (selection-offset selection)) false))

(defn- replace-text-and-caret [selection offset length s new-caret-pos]
  (replace! selection (adjust-bounds (text selection) offset) length s)
  (caret! selection (adjust-bounds (text selection) new-caret-pos) false)
  (remember-caret-col selection new-caret-pos))

(handler/defhandler :copy :code-view
  (enabled? [selection] selection)
  (run [selection clipboard]
    (text! clipboard (text-selection selection))))

(handler/defhandler :paste :code-view
  (enabled? [selection] (editable? selection))
  (run [selection clipboard]
    (when-let [clipboard-text (text clipboard)]
      (let [code (text selection)
            caret (caret selection)]
        (if (pos? (selection-length selection))
          (replace-text-selection selection clipboard-text)
          (replace-text-and-caret selection caret 0 clipboard-text (+ caret (count clipboard-text))))))))

(defn right [selection]
  (let [c (caret selection)
        doc (text selection)
        selected-text (text-selection selection)
        next-pos (if (pos? (count selected-text))
                   (adjust-bounds doc (+ c (count selected-text)))
                   (adjust-bounds doc (inc c)))]
      (caret! selection next-pos false)
      (remember-caret-col selection next-pos)))

(defn select-right [selection]
  (let [c (caret selection)
        doc (text selection)
        selected-text (text-selection selection)
        next-pos (adjust-bounds doc (inc c))]
      (caret! selection next-pos true)
      (remember-caret-col selection next-pos)))

(defn left [selection]
  (let [c (caret selection)
        doc (text selection)
        selected-text (text-selection selection)
        next-pos (if (pos? (count selected-text))
                   (adjust-bounds doc (- c (count selected-text)))
                   (adjust-bounds doc (dec c)))]
      (caret! selection next-pos false)
      (remember-caret-col selection next-pos)))

(defn select-left [selection]
  (let [c (caret selection)
        doc (text selection)
        selected-text (text-selection selection)
        next-pos (adjust-bounds doc (dec c))]
      (caret! selection next-pos true)
      (remember-caret-col selection next-pos)))

(handler/defhandler :right :code-view
  (enabled? [selection] selection)
  (run [selection]
    (right selection)))

(handler/defhandler :left :code-view
  (enabled? [selection] selection)
  (run [selection user-data]
    (left selection)))

(handler/defhandler :select-right :code-view
  (enabled? [selection] selection)
  (run [selection]
    (select-right selection)))

(handler/defhandler :select-left :code-view
  (enabled? [selection] selection)
  (run [selection]
    (select-left selection)))

(defn lines-after [s pos]
  (let [np (adjust-bounds s pos)]
    (string/split (subs s np) #"\n")))

(defn up-line [s pos preferred-offset]
  (let [lines-before (lines-before s pos)
        len-before (-> lines-before last count)
        prev-line-tabs (-> lines-before drop-last last tab-count)
        prev-line-len (-> lines-before drop-last last count)
        preferred-next-pos (min preferred-offset (+ prev-line-len (* prev-line-tabs (dec tab-size))))
        actual-next-pos (- preferred-next-pos (* prev-line-tabs (dec tab-size)))
        adj-next-pos (+ (- pos len-before 1 prev-line-len)
                        (if (neg? actual-next-pos) 0 actual-next-pos))]
      (adjust-bounds s adj-next-pos)))

(defn down-line [s pos preferred-offset]
  (let [lines-after (lines-after s pos)
        len-after (-> lines-after first count)
        next-line-tabs (-> lines-after second tab-count)
        next-line-len (-> lines-after second count)
        preferred-next-pos (min preferred-offset (+ next-line-len (* next-line-tabs (dec tab-size))))
        actual-next-pos (- preferred-next-pos (* next-line-tabs (dec tab-size)))
        adj-next-pos (+ pos len-after 1 (if (neg? actual-next-pos) 0 actual-next-pos))]
      (adjust-bounds s adj-next-pos)))

(defn up [selection]
  (let [c (caret selection)
        doc (text selection)
        preferred-offset (preferred-offset)
        next-pos (if (pos? (selection-length selection))
                   (adjust-bounds doc (selection-offset selection))
                   (up-line doc c preferred-offset))]
    (caret! selection next-pos false)))

(defn select-up [selection]
  (let [c (caret selection)
        doc (text selection)
        preferred-offset (preferred-offset)
        next-pos (up-line doc c preferred-offset)]
    (caret! selection next-pos true)))

(defn down [selection]
  (let [c (caret selection)
        doc (text selection)
        preferred-offset (preferred-offset)
        next-pos (if (pos? (selection-length selection))
                   (adjust-bounds doc (+ (selection-offset selection)
                                         (selection-length selection)))
                   (down-line doc c preferred-offset))]
      (caret! selection next-pos false)))

(defn select-down [selection]
  (let [c (caret selection)
        doc (text selection)
        preferred-offset (preferred-offset)
        next-pos (down-line doc c preferred-offset)]
      (caret! selection next-pos true)))

(handler/defhandler :up :code-view
  (enabled? [selection] selection)
  (run [selection]
    (up selection)))

(handler/defhandler :down :code-view
  (enabled? [selection] selection)
  (run [selection user-data]
    (down selection)))

(handler/defhandler :select-up :code-view
  (enabled? [selection] selection)
  (run [selection]
    (select-up selection)))

(handler/defhandler :select-down :code-view
  (enabled? [selection] selection)
  (run [selection user-data]
    (select-down selection)))

(def word-regex  #"\n|\s*_*[a-zA-Z0-9]+|.")

(defn next-word-move [doc np]
  (re-find word-regex (subs doc np)))

(defn next-word [selection select?]
  (let [c (caret selection)
        doc (text selection)
        np (adjust-bounds doc c)
        next-word-move (next-word-move doc np)
        next-pos (+ np (count next-word-move))]
    (caret! selection next-pos select?)
    (remember-caret-col selection next-pos)))

(defn prev-word-move [doc np]
  (re-find word-regex (->> (subs doc 0 np) (reverse) (apply str))))

(defn prev-word [selection select?]
  (let [c (caret selection)
        doc (text selection)
        np (adjust-bounds doc c)
        next-word-move (prev-word-move doc np)
        next-pos (- np (count next-word-move))]
    (caret! selection next-pos select?)
    (remember-caret-col selection next-pos)))

(handler/defhandler :next-word :code-view
  (enabled? [selection] selection)
  (run [selection]
    (next-word selection false)))

(handler/defhandler :prev-word :code-view
  (enabled? [selection] selection)
  (run [selection user-data]
    (prev-word selection false)))

(handler/defhandler :select-next-word :code-view
  (enabled? [selection] selection)
  (run [selection]
    (next-word selection true)))

(handler/defhandler :select-prev-word :code-view
  (enabled? [selection] selection)
  (run [selection user-data]
    (prev-word selection true)))

(defn line-begin-pos [selection]
  (let [c (caret selection)
        doc (text selection)
        np (adjust-bounds doc c)
        lines-before (lines-before doc np)
        len-before (-> lines-before last count)]
        (- np len-before)))

(defn line-begin [selection select?]
  (let [next-pos (line-begin-pos selection)]
    (caret! selection next-pos select?)
    (remember-caret-col selection next-pos)))

(defn line-end-pos [selection]
  (let [c (caret selection)
        doc (text selection)
        np (adjust-bounds doc c)
        lines-after (lines-after doc np)
        len-after (-> lines-after first count)]
    (+ np len-after)))

(defn line-end [selection select?]
  (let [next-pos (line-end-pos selection)]
    (caret! selection next-pos select?)
    (remember-caret-col selection next-pos)))

(handler/defhandler :line-begin :code-view
  (enabled? [selection] selection)
  (run [selection]
    (line-begin selection false)))

(handler/defhandler :line-end :code-view
  (enabled? [selection] selection)
  (run [selection]
    (line-end selection false)))

(handler/defhandler :select-line-begin :code-view
  (enabled? [selection] selection)
  (run [selection]
    (line-begin selection true)))

(handler/defhandler :select-line-end :code-view
  (enabled? [selection] selection)
  (run [selection]
    (line-end selection true)))

(handler/defhandler :file-begin :code-view
  (enabled? [selection] selection)
  (run [selection]
    (caret! selection 0 false)))

(handler/defhandler :file-end :code-view
  (enabled? [selection] selection)
  (run [selection]
    (let [doc (text selection)]
      (caret! selection (count doc) false))))

(handler/defhandler :select-file-begin :code-view
  (enabled? [selection] selection)
  (run [selection]
    (caret! selection 0 true)))

(handler/defhandler :select-file-end :code-view
  (enabled? [selection] selection)
  (run [selection user-data]
    (let [doc (text selection)]
      (caret! selection (count doc) true))))

(defn go-to-line [selection line-number]
  (when line-number
    (try
     (let [line  (Integer/parseInt line-number)
           doc (text selection)
           doc-lines (string/split doc #"\n")
           target-lines (take (dec line) doc-lines)
           np (+ (count target-lines) (reduce + (map count target-lines)))]
       (caret! selection (adjust-bounds doc (if (zero? np) 0 np)) false))
     (catch Exception e (println "Not a valid line number" line-number (.getMessage e))))))

(handler/defhandler :goto-line :code-view
  (enabled? [selection] selection)
  (run [selection]
    ;; when using show and wait on the dialog, was getting very
    ;; strange double events not solved by consume - this is a
    ;; workaround to let us use show
    (let [line-number (promise)
          ^Stage stage (dialogs/make-goto-line-dialog line-number)
          go-to-line-fn (fn [] (when (realized? line-number)
                                (go-to-line selection @line-number)))]
      (.setOnHidden stage (ui/event-handler e (go-to-line-fn))))))

(handler/defhandler :select-word :code-view
  (enabled? [selection] selection)
  (run [selection]
    (let [regex #"^\w+"
          c (caret selection)
          doc (text selection)
          np (adjust-bounds doc c)
          word-end (re-find regex (subs doc np))
          text-before (->> (subs doc 0 (inc np)) (reverse) (rest) (apply str))
          word-begin (re-find regex text-before)
          start-pos (- np (count word-begin))
          end-pos (+ np (count word-end))
          len (- end-pos start-pos)]
      (text-selection! selection start-pos len))))

(handler/defhandler :select-all :code-view
  (enabled? [selection] selection)
  (run [selection]
    (text-selection! selection 0 (count (text selection)))))

(defn delete [selection]
  (let [c (caret selection)
        doc (text selection)
        np (adjust-bounds doc c)]
    (if (pos? (selection-length selection))
      (replace-text-selection selection "")
      (when-not (zero? np)
       (replace-text-and-caret selection (dec np) 1 "" (dec np))))))

(handler/defhandler :delete :code-view
  (enabled? [selection] (editable? selection))
  (run [selection]
    (when (editable? selection)
      (delete selection))))

(defn cut-selection [selection clipboard]
  (text! clipboard (text-selection selection))
  (replace-text-selection selection ""))

(defn cut-line [selection clipboard]
  (let [c (caret selection)
        doc (text selection)
        np (adjust-bounds doc c)
        line-begin-offset (line-begin-pos selection)
        line-end-offset (line-end-pos selection)
        consume-pos (if (= line-end-offset (count doc))
                      line-end-offset
                      (inc line-end-offset))
        new-doc (str (subs doc 0 line-begin-offset)
                     (subs doc consume-pos))
        line-doc (str (subs doc line-begin-offset consume-pos))]
    (text! clipboard line-doc)
    (text! selection new-doc)
    (caret! selection (adjust-bounds new-doc line-begin-offset) false)))

(handler/defhandler :cut :code-view
  (enabled? [selection] (editable? selection))
  (run [selection clipboard]
    (if (pos? (selection-length selection))
      (cut-selection selection clipboard)
      (cut-line selection clipboard))))

(handler/defhandler :delete-prev-word :code-view
  (enabled? [selection] (editable? selection))
  (run [selection]
    (let [c (caret selection)
          doc (text selection)
          np (adjust-bounds doc c)
          next-word-move (prev-word-move doc np)
          new-pos (- np (count next-word-move))
          new-doc (str (subs doc 0 new-pos)
                       (subs doc np))]
      (text! selection new-doc)
      (caret! selection new-pos false))))

(handler/defhandler :delete-next-word :code-view
  (enabled? [selection] (editable? selection))
  (run [selection]
    (let [c (caret selection)
          doc (text selection)
          np (adjust-bounds doc c)
          next-word-move (next-word-move doc np)
          next-word-pos (+ np (count next-word-move))
          new-doc (str (subs doc 0 np)
                       (subs doc next-word-pos))]
      (text! selection new-doc))))

(handler/defhandler :delete-to-end-of-line :code-view
  (enabled? [selection] (editable? selection))
  (run [selection]
    (let [c (caret selection)
          doc (text selection)
          np (adjust-bounds doc c)
          line-end-offset (line-end-pos selection)
          new-doc (str (subs doc 0 np)
                       (subs doc line-end-offset))]
      (text! selection new-doc))))

(handler/defhandler :delete-to-start-of-line :code-view
  (enabled? [selection] (editable? selection))
  (run [selection]
    (let [c (caret selection)
          doc (text selection)
          np (adjust-bounds doc c)
          line-begin-offset (line-begin-pos selection)
          new-doc (str (subs doc 0 line-begin-offset)
                       (subs doc np))]
      (text! selection new-doc)
      (caret! selection line-begin-offset false))))

(defn select-found-text [selection doc found-idx tlen]
  (when (<= 0 found-idx)
    (caret! selection (adjust-bounds doc (+ found-idx tlen)) false)
    (text-selection! selection found-idx tlen)))

(defn find-text [selection find-text]
  (let [doc (text selection)
        found-idx (.indexOf ^String doc ^String find-text)
        tlen (count find-text)]
    (select-found-text selection doc found-idx tlen)))

(handler/defhandler :find-text :code-view
  (enabled? [selection] selection)
  (run [selection]
    ;; when using show and wait on the dialog, was getting very
    ;; strange double events not solved by consume - this is a
    ;; workaround to let us use show
    (let [text (promise)
          ^Stage stage (dialogs/make-find-text-dialog text)
          find-text-fn (fn [] (when (realized? text)
                                (find-text selection (or @text ""))))]
      (.setOnHidden stage (ui/event-handler e (find-text-fn))))))

(handler/defhandler :find-next :code-view
  (enabled? [selection] selection)
  (run [selection]
    (let [c (caret selection)
          doc (text selection)
          np (adjust-bounds doc c)
          search-text (text-selection selection)
          found-idx (.indexOf ^String doc ^String search-text ^int np)
          tlen (count search-text)]
      (select-found-text selection doc found-idx tlen))))

(handler/defhandler :find-prev :code-view
  (enabled? [selection] selection)
  (run [selection]
    (let [c (caret selection)
          doc (text selection)
          np (adjust-bounds doc c)
          search-text (text-selection selection)
          tlen (count search-text)
          found-idx (.lastIndexOf ^String doc ^String search-text ^int (adjust-bounds doc (- np (inc tlen))))]
      (select-found-text selection doc found-idx tlen))))

(defn do-replace [selection doc found-idx rtext tlen tlen-new caret-pos]
  (when (<= 0 found-idx)
    (replace! selection found-idx tlen rtext)
    (caret! selection (adjust-bounds (text selection) (+ tlen-new found-idx)) false)
    ;; (text-selection! selection found-idx tlen-new)
    ;;Note:  trying to highlight the selection doensn't
    ;; work due to rendering problems in the StyledTextSkin
    ))

(defn replace-text [selection {ftext :find-text rtext :replace-text :as result}]
  (when (and ftext rtext)
    (let [doc (text selection)
          found-idx (.indexOf ^String doc ^String ftext)
          tlen (count ftext)
          tlen-new (count rtext)]
      (do-replace selection doc found-idx rtext tlen tlen-new 0)
      (reset! last-find-text ftext)
      (reset! last-replace-text rtext))))

(handler/defhandler :replace-text :code-view
  (enabled? [selection] (editable? selection))
  (run [selection]
    ;; when using show and wait on the dialog, was getting very
    ;; strange double events not solved by consume - this is a
    ;; workaround to let us use show
    (let [result (promise)
          ^Stage stage (dialogs/make-replace-text-dialog result)
          replace-text-fn (fn [] (when (realized? result)
                                (replace-text selection (or @result {}))))]
      (.setOnHidden stage (ui/event-handler e (replace-text-fn))))))

(handler/defhandler :replace-next :code-view
  (enabled? [selection] (editable? selection))
  (run [selection]
    (let [c (caret selection)
          doc (text selection)
          np (adjust-bounds doc c)
          ftext @last-find-text
          found-idx (.indexOf ^String doc ^String ftext ^int np)
          tlen (count ftext)
          rtext @last-replace-text
          tlen-new (count rtext)]
      (do-replace selection doc found-idx rtext tlen tlen-new np))))

(defn toggle-comment [text line-comment]
  (let [pattern (re-pattern (str "^" line-comment))]
   (if (re-find pattern text)
     (->> text (drop (count line-comment)) (apply str))
     (str line-comment text))))

(defn- syntax [source-viewer]
  (ui/user-data source-viewer :editor.code-view/syntax))

(defn do-toggle-line [doc lbefore lafter line-comment]
  (let [text-after (first lafter)
        text-before (->> (last lbefore) (apply str))]
    (toggle-comment (str text-before text-after) line-comment)))

(defn toggle-line-comment [selection]
  (let [c (caret selection)
        doc (text selection)
        np (adjust-bounds doc c)
        line-comment (:line-comment (syntax selection))
        lbefore (lines-before doc np)
        lafter (lines-after doc np)
        toggled-text (do-toggle-line doc lbefore lafter line-comment)
        new-lines (concat (butlast lbefore)
                          [toggled-text]
                          (rest lafter))
        new-doc (apply str (interpose "\n" new-lines))]
    (text! selection new-doc)))

(defn toggle-region-comment [selection]
  (let [c (caret selection)
        doc (text selection)
        line-comment (:line-comment (syntax selection))
        region-start (selection-offset selection)
        region-len (selection-length selection)
        region-end (+ region-start region-len)
        lbefore (lines-before doc region-start)
        lafter (lines-after doc region-end)
        region-lines (string/split (text-selection selection) #"\n")
        toggled-region-lines (map #(toggle-comment % line-comment) (-> region-lines rest butlast))
        first-toggled-line (do-toggle-line doc lbefore (lines-after doc region-start) line-comment)
        last-toggled-line (do-toggle-line doc (lines-before doc region-end) lafter line-comment)
        new-lines (flatten (conj []
                                 (butlast lbefore)
                                 [first-toggled-line]
                                 toggled-region-lines
                                 [last-toggled-line]
                                 (rest lafter)))
        new-doc (apply str (interpose "\n" new-lines))]
    (text! selection new-doc)))

(handler/defhandler :toggle-comment :code-view
  (enabled? [selection] (editable? selection))
  (run [selection]
    (if (pos? (count (text-selection selection)))
      (toggle-region-comment selection)
      (toggle-line-comment selection))))

(defn- not-ascii-or-delete [key-typed]
 ;; ascii control chars like Enter are all below 32
  ;; delete is an exception and is 127
  (let [n (.charAt ^String key-typed 0)]
    (and (> (int n) 31) (not= (int n) 127))))

(defn enter-key-text [selection key-typed]
  (let [c (caret selection)
        doc (text selection)
        np (adjust-bounds doc c)]
    (if (pos? (selection-length selection))
      (replace-text-selection selection key-typed)
      (replace-text-and-caret selection np 0 key-typed (inc np)))))

(defn show-proposals [selection]
  (let [proposals (propose selection)
        screen-position (screen-position selection)
        offset (caret selection)
        result (promise)
        ^Stage stage (dialogs/make-proposal-dialog result offset screen-position proposals)
        replace-text-fn (fn [] (when (and (realized? result) @result)
                                (replace! selection offset 0 (:replacement (first @result)))))]
    (.setOnHidden stage (ui/event-handler e (replace-text-fn)))))

(handler/defhandler :key-typed :code-view
  (enabled? [selection] (editable? selection))
  (run [selection key-typed]
    (when (and (editable? selection)
           (pos? (count key-typed))
           (not-ascii-or-delete key-typed))
      (enter-key-text selection key-typed)
      (when (contains? proposal-key-triggers key-typed)
        (show-proposals selection)))))

(handler/defhandler :tab :code-view
  (enabled? [selection] (editable? selection))
  (run [selection]
    (when (editable? selection)
      (enter-key-text selection "\t"))))

(handler/defhandler :enter :code-view
  (enabled? [selection] (editable? selection))
  (run [selection]
    (when (editable? selection)
      (let [line-seperator (System/getProperty "line.separator")]
        (enter-key-text selection line-seperator)))))

(handler/defhandler :undo :code-view
  (enabled? [selection] selection)
  (run [view-node code-node]
    (g/undo! (g/node-id->graph-id code-node))
    (g/node-value view-node :new-content)))

(handler/defhandler :redo :code-view
  (enabled? [selection] selection)
  (run [view-node code-node]
    (g/redo! (g/node-id->graph-id code-node))
    (g/node-value view-node :new-content)))

(handler/defhandler :proposals :code-view
  (enabled? [selection] selection)
  (run [selection]
    (show-proposals selection)))<|MERGE_RESOLUTION|>--- conflicted
+++ resolved
@@ -173,18 +173,6 @@
 (defn handle-key-pressed [^KeyEvent e source-viewer]
   (let [k-info (info e)
         kf (key-fn k-info (.getCode e))]
-<<<<<<< HEAD
-    (when (and (is-mac-os?) (or (= KeyCode/ALT (.getCode e)) (.isAltDown e)))
-      (.consume e))
-    (when (and  (not (.isConsumed e)) (:command kf) (not (:label kf)))
-      (handler/run
-        (:command kf)
-        [{:name :code-view :env {:selection source-viewer :clipboard (Clipboard/getSystemClipboard)}}]
-        k-info)
-      (changes! source-viewer)
-      (.consume e))))
-=======
-
     (when (not (.isConsumed e))
       (.consume e)
       (when (and (:command kf) (not (:label kf)))
@@ -192,7 +180,6 @@
           (:command kf)
           [{:name :code-view :env {:selection source-viewer :clipboard (Clipboard/getSystemClipboard)}}]
           k-info)))))
->>>>>>> 2ca2fc82
 
 (defn is-not-typable-modifier? [e]
   (if (or (.isControlDown ^KeyEvent e) (.isAltDown ^KeyEvent e) (and (is-mac-os?) (.isMetaDown ^KeyEvent e)))
