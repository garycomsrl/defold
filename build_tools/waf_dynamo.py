--- conflicted
+++ resolved
@@ -1833,7 +1833,9 @@
         conf.env['LINKFLAGS_DINPUT']    = ['dinput8.lib', 'dxguid.lib', 'xinput9_1_0.lib']
         conf.env['LINKFLAGS_APP']       = ['user32.lib', 'shell32.lib', 'openal32.lib', 'dbghelp.lib'] + conf.env['LINKFLAGS_DINPUT']
 
-<<<<<<< HEAD
+    conf.env['STLIB_EXTENSION'] = 'extension'
+    conf.env['STLIB_SCRIPT'] = 'script'
+
     if conf.env.IS_TARGET_DESKTOP:
         if 'JAVA_HOME' in os.environ:
             host = 'windows'
@@ -1849,10 +1851,6 @@
             conf.env['LIB_JNI'] = ['jni']
             conf.env['LIB_JNI_NOASAN'] = ['jni_noasan']
 
-=======
-    conf.env['STLIB_EXTENSION'] = 'extension'
-    conf.env['STLIB_SCRIPT'] = 'script'
->>>>>>> 8b9971ed
 
 def configure(conf):
     detect(conf)
