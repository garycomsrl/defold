
#include <dmsdk/dlib/buffer.h>

#include <dlib/log.h>
#include <dlib/memory.h>
#include <dlib/math.h>

#include <string.h>
#include <assert.h>

#if defined(_WIN32)
#include <malloc.h>
#define alloca(_SIZE) _alloca(_SIZE)
#endif

#include <stdio.h>

namespace dmBuffer
{
    static const uint8_t ADDR_ALIGNMENT = 16;
    static const uint8_t GUARD_VALUES[] = {
        0xD3, 0xF0, 0x1D, 0xFF,
        0xD3, 0xF0, 0x1D, 0xFF,
        0xD3, 0xF0, 0x1D, 0xFF,
        0xD3, 0xF0, 0x1D, 0xFF,
    };
    static const uint8_t GUARD_SIZE = sizeof(GUARD_VALUES);

    struct Buffer
    {
        struct Stream
        {
            dmhash_t    m_Name;
            uint32_t    m_Offset;       // Offset from start of data segment (for non-interleaved buffers, gives ~4gb addressable space)
            uint8_t     m_ValueType;
            uint8_t     m_ValueCount;
        };

        void*    m_Data;            // All stream data, including guard bytes after each stream and 16 byte aligned.
        Stream*  m_Streams;
        uint32_t m_Stride;          // The struct size (in bytes)
        uint32_t m_Count;           // The number of "structs" in the buffer (e.g. vertex count)
        uint16_t m_Version;
        uint8_t  m_NumStreams;
    };

    struct BufferContext
    {
        // Holds available slots (quite few, so simple linear search should be fine when creating new buffers)
        // Realloc when it grows
        Buffer** m_Buffers;
        uint32_t m_Capacity;
        uint32_t m_Version;
    };

    static BufferContext* g_BufferContext = 0;

    /////////////////////////////////////////////////////////////////
    // Buffer context

    void NewContext()
    {
        assert(g_BufferContext == 0 && "Buffer context should be null");

        const uint32_t capacity = 128;
        g_BufferContext = (BufferContext*)malloc( sizeof(BufferContext) + capacity * sizeof(Buffer*) );
        g_BufferContext->m_Capacity = capacity;
        uint32_t size = capacity * sizeof(Buffer*);
        g_BufferContext->m_Buffers = (Buffer**)malloc( size );
        g_BufferContext->m_Version = 0;

        memset(g_BufferContext->m_Buffers, 0, size);
    }

    void DeleteContext()
    {
        if( g_BufferContext )
        {
            free( g_BufferContext->m_Buffers );
            free( (void*)g_BufferContext );
        }
        g_BufferContext = 0;
    }

    static uint32_t FindEmptySlot(BufferContext* ctx)
    {
        for( uint32_t i = 0; i < ctx->m_Capacity; ++i )
        {
            if( ctx->m_Buffers[i] == 0 )
            {
                return i;
            }
        }
        return 0xFFFFFFFF;
    }

    static void GrowPool(BufferContext* ctx, uint32_t count)
    {
        uint32_t new_capacity = ctx->m_Capacity + count;
        ctx->m_Buffers = (Buffer**)realloc(g_BufferContext->m_Buffers, new_capacity * sizeof(Buffer**));
        for( uint32_t i = ctx->m_Capacity; i < new_capacity; ++i )
        {
            ctx->m_Buffers[i] = 0;
        }
        ctx->m_Capacity = new_capacity;
    }

    static Buffer* GetBuffer(BufferContext* ctx, HBuffer hbuffer)
    {
        if(hbuffer == 0) {
            return 0;
        }
        uint32_t version = hbuffer >> 16;
        uint32_t index = hbuffer & 0xFFFF;
        Buffer* b = ctx->m_Buffers[index];
        if (b == 0 || version != b->m_Version)
        {
            return 0;
        }
        return b;
    }

    static HBuffer SetBuffer(BufferContext* ctx, uint32_t index, Buffer* buffer)
    {
        assert( index < ctx->m_Capacity );
        assert( ctx->m_Buffers[index] == 0 );
        if( ctx->m_Version == 0 ) {
            ctx->m_Version++;
        }
        uint16_t version = ctx->m_Version++;
        ctx->m_Buffers[index] = buffer;
        buffer->m_Version = version;
        return version << 16 | index;
    }

    static void FreeBuffer(BufferContext* ctx, HBuffer hbuffer)
    {
        uint16_t version = hbuffer >> 16;
        Buffer* b = ctx->m_Buffers[hbuffer & 0xffff];
        if (version != b->m_Version)
        {
            dmLogError("Stale buffer handle when freeing buffer");
            return;
        }
        ctx->m_Buffers[hbuffer & 0xffff] = 0;
        dmMemory::AlignedFree(b);
    }

    /////////////////////////////////////////////////////////////////
    // Buffer instances


    uint32_t GetStructSize(HBuffer hbuffer)
    {
        Buffer* buffer = GetBuffer(g_BufferContext, hbuffer);
        if (!buffer) {
            return 0;
        }
        return buffer->m_Stride;
    }

    uint32_t GetSizeForValueType(ValueType value_type)
    {
        switch (value_type) {
            case VALUE_TYPE_UINT8:      return sizeof(uint8_t);
            case VALUE_TYPE_UINT16:     return sizeof(uint16_t);
            case VALUE_TYPE_UINT32:     return sizeof(uint32_t);
            case VALUE_TYPE_UINT64:     return sizeof(uint64_t);
            case VALUE_TYPE_INT8:       return sizeof(int8_t);
            case VALUE_TYPE_INT16:      return sizeof(int16_t);
            case VALUE_TYPE_INT32:      return sizeof(int32_t);
            case VALUE_TYPE_INT64:      return sizeof(int64_t);
            case VALUE_TYPE_FLOAT32:    return sizeof(float);
            default:
                break;
        }

        // Should never happen, need to implement all value types above.
        assert(0 && "Unknown value type!");
        return 0;
    }

    // Calculates the size of a struct, specified by the stream declarations.
    // The sizes and offsets should mimic the sizes and offsets generated by C++
    Result CalcStructSize(uint32_t num_streams, const StreamDeclaration* streams, uint32_t* size, uint32_t* offsets)
    {
        uint32_t biggestsize = 1;
        for (uint32_t i = 0; i < num_streams; ++i) {
            if (streams[i].m_Count == 0) {
                return RESULT_STREAM_SIZE_ERROR;
            }
            if (GetSizeForValueType(streams[i].m_Type) > biggestsize) {
                biggestsize = GetSizeForValueType(streams[i].m_Type);
            }
        }

        *size = 0;
        for (uint32_t i = 0; i < num_streams; ++i) {
            offsets[i] = *size;
            *size += streams[i].m_Count * GetSizeForValueType(streams[i].m_Type);
            *size = DM_ALIGN(*size, biggestsize);
        }

        *size = DM_ALIGN(*size, biggestsize);

        return *size != 0 ? RESULT_OK : RESULT_STREAM_SIZE_ERROR;
    }

#define _TOSTRING(_NAME) case _NAME: return #_NAME;
    const char* GetResultString(Result result)
    {
        switch(result)
        {
            _TOSTRING(RESULT_OK)
            _TOSTRING(RESULT_GUARD_INVALID)
            _TOSTRING(RESULT_ALLOCATION_ERROR)
            _TOSTRING(RESULT_BUFFER_INVALID)
            _TOSTRING(RESULT_BUFFER_SIZE_ERROR)
            _TOSTRING(RESULT_STREAM_SIZE_ERROR)
            _TOSTRING(RESULT_STREAM_MISSING)
            _TOSTRING(RESULT_STREAM_TYPE_MISMATCH)
            _TOSTRING(RESULT_STREAM_COUNT_MISMATCH)
            default: return "buffer.cpp: Unknown result";
        }

    }

    const char* GetValueTypeString(ValueType value)
    {
        switch(value)
        {
            _TOSTRING(VALUE_TYPE_UINT8)
            _TOSTRING(VALUE_TYPE_UINT16)
            _TOSTRING(VALUE_TYPE_UINT32)
            _TOSTRING(VALUE_TYPE_UINT64)
            _TOSTRING(VALUE_TYPE_INT8)
            _TOSTRING(VALUE_TYPE_INT16)
            _TOSTRING(VALUE_TYPE_INT32)
            _TOSTRING(VALUE_TYPE_INT64)
            _TOSTRING(VALUE_TYPE_FLOAT32)
            default: return "buffer.cpp: Unknown value type";
        }
    }
#undef _TOSTRING

#if !defined(NDEBUG)
    static void WriteGuard(void* ptr)
    {
        memcpy(ptr, GUARD_VALUES, GUARD_SIZE);
    }

    static bool ValidateGuard(void* ptr)
    {
        return memcmp(ptr, GUARD_VALUES, GUARD_SIZE) == 0;
    }
<<<<<<< HEAD
    
=======

>>>>>>> aa6df303
    static Result ValidateBuffer(Buffer* buffer)
    {
        if (!buffer) {
            return RESULT_BUFFER_INVALID;
        }

        // Check guard
        uint8_t* ptr = (uint8_t*)buffer->m_Data + (buffer->m_Count * buffer->m_Stride);
        if (!ValidateGuard(ptr)) {
                return RESULT_GUARD_INVALID;
        }
        return RESULT_OK;
    }

    Result ValidateBuffer(HBuffer hbuffer)
    {
        return ValidateBuffer(GetBuffer(g_BufferContext, hbuffer));
    }
#else
    static inline Result ValidateBuffer(Buffer* buffer)
    {
        (void*)buffer;
        return RESULT_OK;
    }

    Result ValidateBuffer(HBuffer hbuffer)
    {
        (void*)hbuffer;
        return RESULT_OK;
    }
#endif

    static void CreateStreamsInterleaved(Buffer* buffer, const StreamDeclaration* streams_decl, const uint32_t* offsets)
    {
        for (uint8_t i = 0; i < buffer->m_NumStreams; ++i) {
            const StreamDeclaration& decl = streams_decl[i];
            dmBuffer::Buffer::Stream& stream = buffer->m_Streams[i];
            stream.m_Name       = decl.m_Name;
            stream.m_ValueType  = decl.m_Type;
            stream.m_ValueCount = decl.m_Count;
            stream.m_Offset     = offsets[i];
        }

        // Write guard bytes after payload data
        uint8_t* ptr = (uint8_t*)buffer->m_Data + (buffer->m_Count * buffer->m_Stride);
        WriteGuard((void*)ptr);
    }

    bool IsBufferValid(HBuffer hbuffer)
    {
        Buffer* buffer = GetBuffer(g_BufferContext, hbuffer);
        return buffer != 0 && ValidateBuffer(buffer) == RESULT_OK;
    }

    Result Create(uint32_t count, const StreamDeclaration* streams_decl, uint8_t streams_decl_count, HBuffer* out_buffer)
    {
        BufferContext* ctx = g_BufferContext;
        assert(ctx && "Buffer context not initialized");

        if (!streams_decl || !out_buffer) {
            return RESULT_ALLOCATION_ERROR;
        }

        // Verify element count and streams count
        if (count == 0) {
            return RESULT_BUFFER_SIZE_ERROR;
        } else if (streams_decl_count == 0) {
            return RESULT_STREAM_SIZE_ERROR;
        }

        // Calculate total data allocation size needed
        uint32_t header_size = sizeof(Buffer) + sizeof(Buffer::Stream)*streams_decl_count;
        uint32_t buffer_size = header_size;

        // Interleaved streams
        uint32_t struct_size = 0;
        uint32_t* offsets = (uint32_t*)alloca(streams_decl_count * sizeof(uint32_t));
        dmBuffer::Result res = CalcStructSize(streams_decl_count, streams_decl, &struct_size, offsets);
        if (res != RESULT_OK) {
            return res;
        }

        // Make sure the data is aligned at the start
        buffer_size = DM_ALIGN(buffer_size, ADDR_ALIGNMENT);
        assert(buffer_size % ADDR_ALIGNMENT == 0);

        buffer_size += struct_size * count;

        // Add some guard bytes at the end
        buffer_size += GUARD_SIZE;

        if (buffer_size == header_size) {
            return RESULT_BUFFER_SIZE_ERROR;
        }

        uint32_t index = FindEmptySlot(ctx);
        if( index == 0xFFFFFFFF )
        {
            GrowPool(ctx, 64);
            index = FindEmptySlot(ctx);
            if( index == 0xFFFFFFFF ) {
                return RESULT_ALLOCATION_ERROR;
            }
        }

        // Allocate buffer to fit Buffer-struct, Stream-array and buffer data
        void* data_block = 0x0;
        dmMemory::Result r = dmMemory::AlignedMalloc((void**)&data_block, ADDR_ALIGNMENT, buffer_size);
        if (r != dmMemory::RESULT_OK) {
            return RESULT_ALLOCATION_ERROR;
        }

        // Get buffer from data block start
        Buffer* buffer = (Buffer*)data_block;
        buffer->m_Count = count;
        buffer->m_NumStreams = streams_decl_count;
        buffer->m_Streams = (Buffer::Stream*)((uintptr_t)data_block + sizeof(Buffer));
        buffer->m_Data = (void*)((uintptr_t)data_block + header_size);
        buffer->m_Stride = struct_size;

        CreateStreamsInterleaved(buffer, streams_decl, offsets);

        *out_buffer = SetBuffer(ctx, index, buffer);
        return RESULT_OK;
    }

    void Destroy(HBuffer hbuffer)
    {
        if (hbuffer) {
            FreeBuffer(g_BufferContext, hbuffer);
        }
    }

    Result GetNumStreams(HBuffer hbuffer, uint32_t* num_streams)
    {
        Buffer* buffer = GetBuffer(g_BufferContext, hbuffer);
        if (buffer) {
            *num_streams = buffer->m_NumStreams;
        }
        return buffer ? RESULT_OK : RESULT_BUFFER_INVALID;
    }

    Result GetStreamName(HBuffer hbuffer, uint32_t index, dmhash_t* stream_name)
    {
        Buffer* buffer = GetBuffer(g_BufferContext, hbuffer);
        if (!buffer) {
            return RESULT_BUFFER_INVALID;
        }
        if (index >= buffer->m_NumStreams) {
            return RESULT_STREAM_MISSING;
        }
        *stream_name = buffer->m_Streams[index].m_Name;
        return RESULT_OK;
    }

    static Buffer::Stream* GetStream(Buffer* buffer, dmhash_t stream_name)
    {
        for (uint8_t i = 0; i < buffer->m_NumStreams; ++i) {
            Buffer::Stream* stream = &buffer->m_Streams[i];
            if (stream_name == stream->m_Name) {
                return stream;
            }
        }
        return 0x0;
    }

    Result CheckStreamType(HBuffer hbuffer, dmhash_t stream_name, dmBuffer::ValueType type, uint32_t type_count)
    {
        Buffer* buffer = GetBuffer(g_BufferContext, hbuffer);
        if (!buffer) {
            return RESULT_BUFFER_INVALID;
        }

        // Get stream
        Buffer::Stream* stream = GetStream(buffer, stream_name);
        if (stream == 0x0) {
            return RESULT_STREAM_MISSING;
        }

        // Validate expected type and value count
        if (stream->m_ValueType != type) {
            return dmBuffer::RESULT_STREAM_TYPE_MISMATCH;
        } else if (stream->m_ValueCount != type_count) {
            return dmBuffer::RESULT_STREAM_COUNT_MISMATCH;
        }
        return RESULT_OK;
    }

    Result GetStream(HBuffer hbuffer, dmhash_t stream_name, void** out_stream, uint32_t* count, uint32_t* component_count, uint32_t* stride)
    {
        Buffer* buffer = GetBuffer(g_BufferContext, hbuffer);
        if (!buffer) {
            return RESULT_BUFFER_INVALID;
        }

        // Get stream
        Buffer::Stream* stream = GetStream(buffer, stream_name);
        if (stream == 0x0) {
            return RESULT_STREAM_MISSING;
        }

        // Validate guards
        if (RESULT_OK != dmBuffer::ValidateBuffer(buffer)) {
            return RESULT_GUARD_INVALID;
        }

        *out_stream = (void*)((uintptr_t)buffer->m_Data + stream->m_Offset);
<<<<<<< HEAD
        *count = buffer->m_Count;
        *component_count = stream->m_ValueCount;
        *stride = buffer->m_Stride / GetSizeForValueType((dmBuffer::ValueType)stream->m_ValueType);
=======
        if (count)
            *count = buffer->m_Count;
        if (component_count)
            *component_count = stream->m_ValueCount;
        if (stride)
            *stride = buffer->m_Stride / GetSizeForValueType((dmBuffer::ValueType)stream->m_ValueType);
>>>>>>> aa6df303
        return RESULT_OK;
    }

    Result GetBytes(HBuffer hbuffer, void** out_buffer, uint32_t* out_size)
    {
        Buffer* buffer = GetBuffer(g_BufferContext, hbuffer);
        if (!buffer) {
            return RESULT_BUFFER_INVALID;
        }

        // Validate guards
        if (RESULT_OK != dmBuffer::ValidateBuffer(buffer)) {
            return RESULT_GUARD_INVALID;
        }

        *out_size = buffer->m_Stride * buffer->m_Count;
        *out_buffer = (void*)buffer->m_Data;

        return RESULT_OK;
    }

    Result GetCount(HBuffer hbuffer, uint32_t* out_element_count)
    {
        Buffer* buffer = GetBuffer(g_BufferContext, hbuffer);
        if (!buffer) {
            return RESULT_BUFFER_INVALID;
        }
        *out_element_count = buffer->m_Count;
        return RESULT_OK;
    }

    Result GetStreamType(HBuffer hbuffer, dmhash_t stream_name, dmBuffer::ValueType* type, uint32_t* type_count)
    {
        Buffer* buffer = GetBuffer(g_BufferContext, hbuffer);
        if (!buffer) {
            return RESULT_BUFFER_INVALID;
        }

        Buffer::Stream* stream = GetStream(buffer, stream_name);
        if (stream == 0x0) {
            return RESULT_STREAM_MISSING;
        }

        *type = (dmBuffer::ValueType)stream->m_ValueType;
        *type_count = stream->m_ValueCount;
        return RESULT_OK;
    }
}<|MERGE_RESOLUTION|>--- conflicted
+++ resolved
@@ -253,11 +253,7 @@
     {
         return memcmp(ptr, GUARD_VALUES, GUARD_SIZE) == 0;
     }
-<<<<<<< HEAD
-    
-=======
-
->>>>>>> aa6df303
+
     static Result ValidateBuffer(Buffer* buffer)
     {
         if (!buffer) {
@@ -465,18 +461,12 @@
         }
 
         *out_stream = (void*)((uintptr_t)buffer->m_Data + stream->m_Offset);
-<<<<<<< HEAD
-        *count = buffer->m_Count;
-        *component_count = stream->m_ValueCount;
-        *stride = buffer->m_Stride / GetSizeForValueType((dmBuffer::ValueType)stream->m_ValueType);
-=======
         if (count)
             *count = buffer->m_Count;
         if (component_count)
             *component_count = stream->m_ValueCount;
         if (stride)
             *stride = buffer->m_Stride / GetSizeForValueType((dmBuffer::ValueType)stream->m_ValueType);
->>>>>>> aa6df303
         return RESULT_OK;
     }
 
