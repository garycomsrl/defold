--- conflicted
+++ resolved
@@ -101,8 +101,6 @@
         uint32_t                m_RenderDocSupport                 : 1;
         uint32_t                m_IsGles3Version                   : 1; // 0 == gles 2, 1 == gles 3
         uint32_t                m_IsShaderLanguageGles             : 1; // 0 == glsl, 1 == gles
-<<<<<<< HEAD
-=======
     };
 
     struct Texture
@@ -121,7 +119,6 @@
         volatile uint16_t    m_DataState;
 
         TextureParams m_Params;
->>>>>>> 754a7118
     };
 
     // JG: dmsdk/graphics.h defines this as a struct ptr so don't want to rename it yet..
