--- conflicted
+++ resolved
@@ -1,24 +1,12 @@
 #! /usr/bin/env python
 
-<<<<<<< HEAD
 from waf_dynamo import platform_supports_feature
-=======
-def build(bld):
-    test_graphics = bld.new_task_gen(features = 'cxx cprogram test',
-                                 includes = ['../../src', '../../proto'],
-                                 exported_symbols = ['GraphicsAdapterNull'],
-                                 source = 'test_graphics.cpp',
-                                 uselib = 'DDF DLIB',
-                                 uselib_local = "graphics_null",
-                                 target = 'test_graphics')
-
-    test_graphics.install_path = None
->>>>>>> 0091dba7
 
 def build(bld):
     for name in ['test_graphics', 'test_glsl_uniform_parser']:
         bld.new_task_gen(features = 'cxx cprogram test',
                          includes = ['../../src', '../../proto'],
+                         exported_symbols = ['GraphicsAdapterNull'],
                          source = name + '.cpp',
                          uselib = 'APP DDF DLIB',
                          uselib_local = 'graphics_null',
@@ -27,6 +15,7 @@
     if platform_supports_feature(bld.env.PLATFORM, 'vulkan', {}):
         bld.new_task_gen(features = 'cxx cprogram test skip_test',
                          includes = ['../../src', '../../proto'],
+                         exported_symbols = ['GraphicsAdapterVulkan'],
                          source = 'test_app_vulkan.cpp',
                          uselib = 'APP PLATFORM DDF DLIB DMGLFW_VULKAN VULKAN',
                          uselib_local = 'graphics_vulkan',
