--- conflicted
+++ resolved
@@ -680,20 +680,6 @@
         CreateTextureSampler(vk_device, context->m_TextureSamplers, TEXTURE_FILTER_LINEAR, TEXTURE_FILTER_LINEAR, TEXTURE_WRAP_REPEAT, TEXTURE_WRAP_REPEAT, 1);
 
         // Create default dummy texture
-<<<<<<< HEAD
-        TextureCreationParams default_texture_params;
-        default_texture_params.m_Width          = 2;
-        default_texture_params.m_Height         = 2;
-        default_texture_params.m_OriginalWidth  = default_texture_params.m_Width;
-        default_texture_params.m_OriginalHeight = default_texture_params.m_Height;
-
-        context->m_DefaultTexture = NewTexture(context, default_texture_params);
-        res = CreateTexture2D(context->m_PhysicalDevice.m_Device, context->m_LogicalDevice.m_Device,
-            context->m_DefaultTexture->m_Width, context->m_DefaultTexture->m_Height, context->m_DefaultTexture->m_MipMapCount,
-            VK_SAMPLE_COUNT_1_BIT, VK_FORMAT_R8G8B8A8_UNORM, VK_IMAGE_TILING_OPTIMAL, VK_IMAGE_USAGE_SAMPLED_BIT,
-            VK_MEMORY_PROPERTY_DEVICE_LOCAL_BIT, VK_IMAGE_ASPECT_COLOR_BIT, VK_IMAGE_LAYOUT_PREINITIALIZED, context->m_DefaultTexture);
-        CHECK_VK_ERROR(res);
-=======
         TextureCreationParams default_texture_creation_params;
         default_texture_creation_params.m_Width          = 1;
         default_texture_creation_params.m_Height         = 1;
@@ -710,7 +696,6 @@
 
         context->m_DefaultTexture = NewTexture(context, default_texture_creation_params);
         SetTexture(context->m_DefaultTexture, default_texture_params);
->>>>>>> cb8fa8c7
 
         for (int i = 0; i < DM_MAX_TEXTURE_UNITS; ++i)
         {
@@ -1182,11 +1167,7 @@
 
             DestroyDeviceBuffer(vk_device, &context->m_MainTextureDepthStencil.m_DeviceBuffer.m_Handle);
             DestroyTexture(vk_device, &context->m_MainTextureDepthStencil.m_Handle);
-<<<<<<< HEAD
-            DestroyTexture(vk_device, &context->m_DefaultTexture.m_Handle);
-=======
             DestroyTexture(vk_device, &context->m_DefaultTexture->m_Handle);
->>>>>>> cb8fa8c7
 
             vkDestroyRenderPass(vk_device, context->m_MainRenderPass, 0);
 
