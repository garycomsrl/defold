#! /usr/bin/env python

VERSION = '0.1'
APPNAME = 'graphics'

srcdir = '.'
blddir = 'build'

import os, sys

import waf_ddf, waf_dynamo

def init():
    pass

def set_options(opt):
    opt.sub_options('src')
    opt.tool_options('waf_dynamo')

def configure(conf):
    conf.check_tool('waf_dynamo')
    waf_ddf.configure(conf)

    conf.sub_config('src')

    platform = conf.env['PLATFORM']

    if platform == "linux" or platform == "x86_64-linux":
        conf.env.append_value('CXXFLAGS', ['-DGL_GLEXT_PROTOTYPES', '-D_GLFW_HAS_GLXGETPROCADDRESS'])
    elif 'web' in platform:
        conf.env.append_value('CXXFLAGS', ['-DGL_GLEXT_PROTOTYPES'])

    if os.getenv('PYTHONPATH'):
        if sys.platform == "win32":
            ddf_search_lst = os.getenv('PYTHONPATH').split(';')
        else:
            ddf_search_lst = os.getenv('PYTHONPATH').split(':')

    dynamo_home = os.getenv('DYNAMO_HOME')
    if not dynamo_home:
        conf.fatal("DYNAMO_HOME not set")
    dynamo_ext = os.path.join(dynamo_home, "ext")

    if platform == "darwin" or platform == 'x86_64-darwin':
        conf.env.append_value('LINKFLAGS', ['-framework', 'Carbon', '-framework', 'OpenGL', '-framework', 'AGL', '-framework', 'IOKit', '-framework', 'CoreVideo'])
<<<<<<< HEAD
        if platform == 'x86_64-darwin':
            # For MoltenVK
            conf.env.append_value('LINKFLAGS', ['-l', 'MoltenVK'])
            conf.env.append_value('LINKFLAGS', ['-framework', 'Metal', '-framework', 'Foundation', '-framework', 'QuartzCore', '-framework', 'IOSurface']) # Metal and dependencies
            conf.env.append_value('LINKFLAGS', ['-l', 'c++']) # Metal deps requires libc++ stdlib. Remove once we've updated to use libc++ std rather than deprecated stdc++ (gtest requires stdc++, needs upgrading)
    elif platform == "armv7-darwin":
=======
    elif platform == "armv7-darwin" or platform == "x86_64-ios":
>>>>>>> a50ff8db
        pass
    elif platform == "linux" or platform == "x86_64-linux":
        conf.env.append_value('LINKFLAGS', ['-lXext', '-lX11', '-lXi', '-lGL', '-lGLU', '-lpthread'])
    elif "win32" in platform:
        conf.env.append_value('LINKFLAGS', ['opengl32.lib'])

    conf.env.append_value('CPPPATH', "../src")
    conf.env.append_value('CPPPATH', os.path.join(dynamo_ext, "include"))
    conf.env.append_value('LIBPATH', os.path.join(dynamo_ext, "lib", platform))
    conf.env.append_value('CPPPATH', os.path.join(dynamo_home, "include" ))
    conf.env.append_value('CPPPATH', os.path.join(dynamo_home, "include", platform))

    conf.env.append_value('CCDEFINES', 'SDL_JOYSTICK_IOKIT')
    conf.env.append_value('CXXDEFINES', 'SDL_JOYSTICK_IOKIT')

    conf.env.append_unique('CCDEFINES', 'DLIB_LOG_DOMAIN="GRAPHICS"')
    conf.env.append_unique('CXXDEFINES', 'DLIB_LOG_DOMAIN="GRAPHICS"')

    conf.env['STATICLIB_DLIB'] = 'dlib'

    conf.env.append_unique('CCDEFINES', 'DLIB_LOG_DOMAIN="GRAPHICS"')
    conf.env.append_unique('CXXDEFINES', 'DLIB_LOG_DOMAIN="GRAPHICS"')

def build(bld):
    bld.add_subdirs('src')
    bld.install_files('${PREFIX}/include/win32', 'include/win32/*.h')

    bld.install_files('${PREFIX}/bin', 'bin/*', chmod=493)

def shutdown():
    waf_dynamo.run_tests(valgrind = True)<|MERGE_RESOLUTION|>--- conflicted
+++ resolved
@@ -43,16 +43,12 @@
 
     if platform == "darwin" or platform == 'x86_64-darwin':
         conf.env.append_value('LINKFLAGS', ['-framework', 'Carbon', '-framework', 'OpenGL', '-framework', 'AGL', '-framework', 'IOKit', '-framework', 'CoreVideo'])
-<<<<<<< HEAD
         if platform == 'x86_64-darwin':
             # For MoltenVK
             conf.env.append_value('LINKFLAGS', ['-l', 'MoltenVK'])
             conf.env.append_value('LINKFLAGS', ['-framework', 'Metal', '-framework', 'Foundation', '-framework', 'QuartzCore', '-framework', 'IOSurface']) # Metal and dependencies
             conf.env.append_value('LINKFLAGS', ['-l', 'c++']) # Metal deps requires libc++ stdlib. Remove once we've updated to use libc++ std rather than deprecated stdc++ (gtest requires stdc++, needs upgrading)
-    elif platform == "armv7-darwin":
-=======
     elif platform == "armv7-darwin" or platform == "x86_64-ios":
->>>>>>> a50ff8db
         pass
     elif platform == "linux" or platform == "x86_64-linux":
         conf.env.append_value('LINKFLAGS', ['-lXext', '-lX11', '-lXi', '-lGL', '-lGLU', '-lpthread'])
