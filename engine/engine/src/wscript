#! /usr/bin/env python
import os, re
from waf_dynamo import copy_file_task, apidoc_extract_task, platform_supports_feature
import Options

def set_options(opt):
    pass

def build(bld):
    bld.new_task_gen(features = 'cxx cstaticlib embed',
                    includes = '. ..',
                    source = 'engine_service.cpp',
                    target = 'engine_service',
                    embed_source = '../content/profiler.html')

    bld.new_task_gen(features = 'cxx cstaticlib',
                    includes = '. ..',
                    source = 'engine_service_null.cpp',
                    target = 'engine_service_null')

    bld.new_task_gen(features = 'cxx cstaticlib ddf embed',
                    includes = '../proto . ..',
                    target = 'engine',
                    proto_gen_py = True,
                    protoc_includes = ['../proto', bld.env['PREFIX'] + '/share'],
                    embed_source='../content/materials/debug.vpc ../content/materials/debug.fpc ../content/builtins/connect/connect.project ../content/builtins.arci ../content/builtins.arcd ../content/builtins.dmanifest',
                    source='engine.cpp engine_main.cpp physics_debug_render.cpp ../proto/engine_ddf.proto',
                    uselib_local = 'engine_service')

    bld.new_task_gen(features = 'cxx cstaticlib ddf embed',
                    includes = '../proto . ..',
                    target = 'engine_release',
                    defines = 'DM_RELEASE=1',
                    proto_gen_py = True,
                    protoc_includes = ['../proto', bld.env['PREFIX'] + '/share'],
                    embed_source='../content/materials/debug.vpc ../content/materials/debug.fpc ../content/builtins_release.arci ../content/builtins_release.arcd ../content/builtins_release.dmanifest', # for draw_line/draw_text
                    source='engine.cpp engine_main.cpp ../proto/engine_ddf.proto',
                    uselib_local = 'engine_service_null')

    bld.install_files('${PREFIX}/include/engine', 'engine.h')
    bld.install_files('${PREFIX}/share/proto', '../proto/engine_ddf.proto')

    additional_libs = ['CRASH']

    exported_symbols = ['DefaultSoundDevice', 'AudioDecoderWav', 'CrashExt', 'ProfilerExt']

    # Add stb_vorbis and/or tremolo depending on platform
    #if 'web' in bld.env['PLATFORM'] or 'win32' in bld.env['PLATFORM']:
    if bld.env['PLATFORM'] in ('arm64-nx64', 'win32', 'x86_64-win32', 'js-web', 'wasm-web'):
        exported_symbols.append('AudioDecoderStbVorbis')
    else:
        exported_symbols.append('AudioDecoderTremolo')
        additional_libs.append('TREMOLO')

<<<<<<< HEAD
    # Set graphics library to use (at some point both GL/VK should be used)
    graphics_lib = 'GRAPHICS DMGLFW'
    if bld.env['PLATFORM'] in ('arm64-nx64',) or Options.options.with_vulkan:
        graphics_lib = 'GRAPHICS_VULKAN DMGLFW_VULKAN VULKAN'
=======
    if 'win32' in bld.env['PLATFORM']:
        exported_symbols.append('FacebookExt')
        exported_symbols.append('IAPExt')

    # Set graphics library to use
    graphics_lib = 'GRAPHICS'
    graphics_lib_symbols = 'GraphicsAdapterOpenGL'
    if Options.options.with_vulkan:
        graphics_lib = 'GRAPHICS_VULKAN'
        graphics_lib_symbols = 'GraphicsAdapterVulkan'

    exported_symbols.append(graphics_lib_symbols)
>>>>>>> 0091dba7

    mobile_service_symbols = ['IACExt', 'IAPExt', 'PushExt', 'WebViewExt']
    if bld.env['PLATFORM'] in ('armv7-darwin', 'arm64-darwin', 'x86_64-ios'):
        exported_symbols.extend(mobile_service_symbols)
        exported_symbols.append('FacebookExt')

    if 'x86_64-darwin' == bld.env['PLATFORM']:
        additional_libs.append('UNWIND')

    if 'android' in bld.env['PLATFORM']:
        sound_lib = 'SOUND OPENAL_SOFT OPENSLES'
        exported_symbols.extend(mobile_service_symbols)
        exported_symbols.append('FacebookExt')
        additional_libs.append('UNWIND')
        additional_libs.append('CPP_RUNTIME')
    elif 'web' in bld.env['PLATFORM']:
        sound_lib = 'SOUND OPENAL'
        exported_symbols.append('FacebookExt')
        exported_symbols.append('IAPExt')
    if 'arm64-nx64' in bld.env.PLATFORM:
        sound_lib  = 'SOUND'
        exported_symbols.append('SwitchExt')
        additional_libs.append('switchext')
    else:
        sound_lib = 'SOUND OPENAL'

    sound_lib = sound_lib.split()
    graphics_lib = graphics_lib.split()

    dynamo_home = os.getenv('DYNAMO_HOME')

    android_jar_paths = [
              '%s/ext/share/java/android-support-multidex.jar' % (dynamo_home),
              '%s/share/java/glfw_android.jar' % (dynamo_home),
              '%s/share/java/gamesys_android.jar' % (dynamo_home),
              '%s/share/java/sound_android.jar' % (dynamo_home)]

    web_libs = ['library_glfw.js', 'library_sys.js', 'library_script.js', 'library_sound.js']

    obj = bld.new_task_gen(
        features = 'cc cxx cprogram apk web extract_symbols',
        uselib = 'APP WEBVIEWEXT PROFILEREXT FACEBOOKEXT IAPEXT PUSHEXT IACEXT GAMEOBJECT DDF RESOURCE GAMESYS PHYSICS RECORD RENDER PLATFORM_SOCKET SCRIPT LUA EXTENSION HID INPUT PARTICLE RIG DLIB GUI CRASH LIVEUPDATE CARES CRASH X'.split() + graphics_lib + sound_lib + additional_libs,
        uselib_local = 'engine engine_service',
        web_libs = web_libs,
        exported_symbols = exported_symbols,
        includes = '../build ../proto . ..',
        #NOTE: _XBOX to get static lib and avoid dllimport/dllexport stuff
        defines = '_XBOX',
        proto_gen_py = True,
        protoc_includes = '../proto',
        target = 'dmengine',
        bundleid = 'com.defold.engine',
        source=['main.cpp'],
        proguard = ['../content/builtins/manifests/android/dmengine.pro'],
        jars = android_jar_paths)

    if 'win32' in bld.env.PLATFORM:
        obj.source.append('engine.rc') # Needs to bundle with icons, or IconExe.java won't be able to replace them (it cannot add them)
        obj.env.append_value('LINKFLAGS', ['Psapi.lib'])

        bld.install_files('${PREFIX}/lib/%s' % bld.env['PLATFORM'], 'defold.ico')
        bld.install_files('${PREFIX}/lib/%s' % bld.env['PLATFORM'], 'engine.rc')

    if 'android' in bld.env['PLATFORM']:
        bld.install_files('${PREFIX}/share/java', 'dmengine.android/classes.dex')
        bld.install_files('${PREFIX}/bin/${PLATFORM}', 'dmengine.android/dmengine.apk')

    obj = bld.new_task_gen(
        features = 'cc cxx cprogram apk web extract_symbols',
        uselib = 'APP WEBVIEWEXT PROFILEREXT_NULL FACEBOOKEXT IAPEXT PUSHEXT IACEXT GAMEOBJECT DDF RESOURCE GAMESYS PHYSICS RECORD RENDER PLATFORM_SOCKET SCRIPT LUA EXTENSION HID INPUT PARTICLE RIG DLIB GUI LIVEUPDATE CARES CRASH X'.split() + graphics_lib + sound_lib + additional_libs,
        uselib_local = 'engine_release engine_service_null',
        web_libs = web_libs,
        exported_symbols = exported_symbols,
        includes = '../build ../proto . ..',
        #NOTE: _XBOX to get static lib and avoid dllimport/dllexport stuff
        defines = '_XBOX DM_RELEASE=1',
        proto_gen_py = True,
        protoc_includes = '../proto',
        target = 'dmengine_release',
        source=['main.cpp'],
        jars = android_jar_paths)

    if 'win32' in bld.env.PLATFORM:
        obj.source.append('engine.rc')
        obj.env.append_value('LINKFLAGS', ['/SUBSYSTEM:WINDOWS', '/ENTRY:mainCRTStartup', 'Psapi.lib'])

    additional_libs = []
    if bld.env['PLATFORM'] in ('armv7-android', 'arm64-android', 'x86_64-darwin'):
        additional_libs += ['UNWIND']

    obj = bld.new_task_gen(
        features = 'cc cxx cprogram apk web extract_symbols',
<<<<<<< HEAD
        uselib = 'APP DMGLFW RECORD_NULL GAMEOBJECT PROFILEREXT DDF RESOURCE GAMESYS GRAPHICS_NULL PHYSICS RENDER PLATFORM_SOCKET SCRIPT LUA EXTENSION HID_NULL INPUT PARTICLE RIG GUI CRASH DLIB LIVEUPDATE SOUND_NULL CARES CRASH'.split() + additional_libs,
        exported_symbols = ['ProfilerExt'],
=======
        uselib = 'RECORD_NULL GAMEOBJECT PROFILEREXT DDF RESOURCE GAMESYS GRAPHICS_NULL GRAPHICS_UTIL PHYSICS RENDER PLATFORM_SOCKET SCRIPT LUA EXTENSION HID_NULL INPUT PARTICLE RIG GUI CRASH DLIB LIVEUPDATE SOUND_NULL CRASH CARES %s' % (additional_libs,),
        exported_symbols = ['ProfilerExt', 'GraphicsAdapterNull'],
>>>>>>> 0091dba7
        uselib_local = 'engine engine_service',
        web_libs = web_libs,
        includes = '../build ../proto . ..',
        proto_gen_py = True,
        protoc_includes = '../proto',
        target = 'dmengine_headless',
        source=['main.cpp'])

    if 'win32' in bld.env.PLATFORM:
        obj.source.append('engine.rc')
        obj.env.append_value('LINKFLAGS', ['Psapi.lib'])

        src_dir = "%s/ext/lib/%s" % (bld.env.PREFIX, bld.env.PLATFORM)
        install_path = bld.get_install_path("${PREFIX}/bin/${PLATFORM}")
        task = copy_file_task(bld, "%s/OpenAL32.dll" % src_dir)
        task.install_path = install_path
        task = copy_file_task(bld, "%s/wrap_oal.dll" % src_dir)
        task.install_path = install_path

    if 'arm64-nx64' in bld.env['PLATFORM']:
        bld.install_files('${PREFIX}/bin/${PLATFORM}', 'dmengine.nso')
        bld.install_files('${PREFIX}/bin/${PLATFORM}', 'dmengine_release.nso')
        bld.install_files('${PREFIX}/bin/${PLATFORM}', 'dmengine_headless.nso')

    if not Options.options.skip_build_tests:
        bld.add_subdirs('test')

    apidoc_extract_task(bld, ['../proto/engine_ddf.proto', 'engine_doc.h'])

def configure(conf):
    pass<|MERGE_RESOLUTION|>--- conflicted
+++ resolved
@@ -52,25 +52,13 @@
         exported_symbols.append('AudioDecoderTremolo')
         additional_libs.append('TREMOLO')
 
-<<<<<<< HEAD
-    # Set graphics library to use (at some point both GL/VK should be used)
     graphics_lib = 'GRAPHICS DMGLFW'
+    graphics_lib_symbols = 'GraphicsAdapterOpenGL'
     if bld.env['PLATFORM'] in ('arm64-nx64',) or Options.options.with_vulkan:
         graphics_lib = 'GRAPHICS_VULKAN DMGLFW_VULKAN VULKAN'
-=======
-    if 'win32' in bld.env['PLATFORM']:
-        exported_symbols.append('FacebookExt')
-        exported_symbols.append('IAPExt')
-
-    # Set graphics library to use
-    graphics_lib = 'GRAPHICS'
-    graphics_lib_symbols = 'GraphicsAdapterOpenGL'
-    if Options.options.with_vulkan:
-        graphics_lib = 'GRAPHICS_VULKAN'
         graphics_lib_symbols = 'GraphicsAdapterVulkan'
 
     exported_symbols.append(graphics_lib_symbols)
->>>>>>> 0091dba7
 
     mobile_service_symbols = ['IACExt', 'IAPExt', 'PushExt', 'WebViewExt']
     if bld.env['PLATFORM'] in ('armv7-darwin', 'arm64-darwin', 'x86_64-ios'):
@@ -93,7 +81,7 @@
     if 'arm64-nx64' in bld.env.PLATFORM:
         sound_lib  = 'SOUND'
         exported_symbols.append('SwitchExt')
-        additional_libs.append('switchext')
+        additional_libs.append('SWITCHEXT')
     else:
         sound_lib = 'SOUND OPENAL'
 
@@ -161,15 +149,14 @@
     if bld.env['PLATFORM'] in ('armv7-android', 'arm64-android', 'x86_64-darwin'):
         additional_libs += ['UNWIND']
 
+    if 'arm64-nx64' in bld.env.PLATFORM:
+        exported_symbols.append('SwitchExt')
+        additional_libs.append('SWITCHEXT')
+
     obj = bld.new_task_gen(
         features = 'cc cxx cprogram apk web extract_symbols',
-<<<<<<< HEAD
-        uselib = 'APP DMGLFW RECORD_NULL GAMEOBJECT PROFILEREXT DDF RESOURCE GAMESYS GRAPHICS_NULL PHYSICS RENDER PLATFORM_SOCKET SCRIPT LUA EXTENSION HID_NULL INPUT PARTICLE RIG GUI CRASH DLIB LIVEUPDATE SOUND_NULL CARES CRASH'.split() + additional_libs,
-        exported_symbols = ['ProfilerExt'],
-=======
-        uselib = 'RECORD_NULL GAMEOBJECT PROFILEREXT DDF RESOURCE GAMESYS GRAPHICS_NULL GRAPHICS_UTIL PHYSICS RENDER PLATFORM_SOCKET SCRIPT LUA EXTENSION HID_NULL INPUT PARTICLE RIG GUI CRASH DLIB LIVEUPDATE SOUND_NULL CRASH CARES %s' % (additional_libs,),
+        uselib = 'APP RECORD_NULL GAMEOBJECT PROFILEREXT DDF RESOURCE GAMESYS GRAPHICS_NULL PHYSICS RENDER PLATFORM_SOCKET SCRIPT LUA EXTENSION HID_NULL INPUT PARTICLE RIG GUI CRASH DLIB LIVEUPDATE SOUND_NULL CARES CRASH'.split() + additional_libs,
         exported_symbols = ['ProfilerExt', 'GraphicsAdapterNull'],
->>>>>>> 0091dba7
         uselib_local = 'engine engine_service',
         web_libs = web_libs,
         includes = '../build ../proto . ..',
