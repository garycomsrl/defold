(ns internal.system
  (:require [clojure.core.async :as a]
            [com.stuartsierra.component :as component]
            [dynamo.node :as n]
            [dynamo.types :as t]
            [dynamo.ui :as ui]
            [dynamo.util :as util]
            [internal.bus :as bus]
            [internal.cache :refer [make-cache]]
            [internal.graph.dgraph :as dg]
            [internal.graph.lgraph :as lg]
            [internal.node :as in]
            [internal.refresh :refer [refresh-message refresh-subsystem]]
            [internal.repaint :as repaint]
            [internal.transaction :as it]
            [schema.core :as s]
            [service.log :as log :refer [logging-exceptions]])
  (:import [org.eclipse.ui PlatformUI]
           [org.eclipse.core.commands.operations UndoContext]
           [internal.ui GenericOperation]))

(set! *warn-on-reflection* true)

(defn graph [world-ref]
  (-> world-ref deref :graph))

(defn- attach-root
  [g r]
  (lg/add-labeled-node g (t/inputs r) (t/outputs r) r))

(defn new-world-state
  [state root repaint-needed]
  {:graph               (attach-root (dg/empty-graph) root)
   :cache               (make-cache)
   :cache-keys          {}
   :world-time          0
   :message-bus         (bus/make-bus)
   :disposal-queue      (a/chan (a/dropping-buffer 1000))
   :repaint-needed      repaint-needed})

(defn- new-history
  [state repaint-needed]
  {:state state
   :repaint-needed repaint-needed
   :undo-stack []
   :redo-stack []})

(defrecord World [started state history undo-context repaint-needed]
  component/Lifecycle
  (start [this]
    (if (:started this)
      this
      (dosync
        (let [root (n/construct n/RootScope :world-ref state :_id 1)]
          (ref-set state (new-world-state state root repaint-needed))
          (ref-set history (new-history state repaint-needed))
          (assoc this :started true)))))
  (stop [this]
    (if (:started this)
      (dosync
        (ref-set state nil)
        (ref-set history nil)
        (assoc this :started false))
      this)))

(defn- transaction-applied?
  [{old-world-time :world-time} {new-world-time :world-time :as new-world}]
  (and (:last-tx new-world) (< old-world-time new-world-time)))

(defn- send-tx-reports
  [report-ch _ _ old-world {last-tx :last-tx :as new-world}]
  (when (transaction-applied? old-world new-world)
    (a/put! report-ch last-tx)))

(defn- nodes-modified
  [graph last-tx]
  (map (partial dg/node graph) (-> last-tx :outputs-modified keys)))

(defn- schedule-repaints
  [repaint-needed _ world-ref old-world {last-tx :last-tx graph :graph :as new-world}]
  (when (transaction-applied? old-world new-world)
    (repaint/schedule-repaint repaint-needed (keep
                                               #(when (satisfies? t/Frame %) %)
                                               (nodes-modified graph last-tx)))))

<<<<<<< HEAD
(defn world
  [report-ch repaint-needed]
  (let [world-ref (ref nil)]
    (add-watch world-ref :send-tx-reports (partial send-tx-reports report-ch))
    (add-watch world-ref :schedule-repaints (partial schedule-repaints repaint-needed))
    (->World false world-ref repaint-needed)))
=======
(def history-size-min 50)
(def history-size-max 60)
(def conj-undo-stack (partial util/push-with-size-limit history-size-min history-size-max))

(declare record-history-operation)

(defn- history-label [world]
  (or (get-in world [:last-tx :label]) (str "World Time: " (:world-time world))))

(defn- push-history [history-ref undo-context _ world-ref old-world new-world]
  (when (transaction-applied? old-world new-world)
    (dosync
      (assert (= (:state @history-ref) world-ref))
      (alter history-ref update-in [:undo-stack] conj-undo-stack old-world)
      (alter history-ref assoc-in  [:redo-stack] []))
    (record-history-operation undo-context (history-label new-world))))

(defn- repaint-all [graph repaint-needed]
  (let [nodes (dg/node-values graph)
        nodes-to-repaint (keep #(when (satisfies? t/Frame %) %) nodes)]
    (repaint/schedule-repaint repaint-needed nodes-to-repaint)))

(defn- undo-history [history-ref]
  (dosync
    (let [world-ref (:state @history-ref)
          old-world @world-ref
          new-world (peek (:undo-stack @history-ref))]
      (when new-world
        (ref-set world-ref (dissoc new-world :last-tx))
        (alter history-ref update-in [:undo-stack] pop)
        (alter history-ref update-in [:redo-stack] conj old-world)
        (repaint-all (:graph new-world) (:repaint-needed @history-ref))))))

(defn- redo-history [history-ref]
  (dosync
    (let [world-ref (:state @history-ref)
          old-world @world-ref
          new-world (peek (:redo-stack @history-ref))]
      (when new-world
        (ref-set world-ref (dissoc new-world :last-tx))
        (alter history-ref update-in [:undo-stack] conj old-world)
        (alter history-ref update-in [:redo-stack] pop)
        (repaint-all (:graph new-world) (:repaint-needed @history-ref))))))

(defn- world
  [report-ch repaint-needed]
  (let [world-ref    (ref nil)
        history-ref  (ref nil)
        undo-context (UndoContext.)]
    (add-watch world-ref :send-tx-reports   (partial send-tx-reports report-ch))
    (add-watch world-ref :schedule-repaints (partial schedule-repaints repaint-needed))
    (add-watch world-ref :push-history      (partial push-history history-ref undo-context))
    (->World false world-ref history-ref undo-context repaint-needed)))
>>>>>>> 8788f14a

(defn- refresh-messages
  [{:keys [expired-outputs]}]
  (filter identity
    (for [[node output] expired-outputs]
      (logging-exceptions "extracting refresh message"
        (refresh-message node output)))))

(defn- multiplex-reports
  [tx-report refresh]
  (a/onto-chan refresh (refresh-messages tx-report) false))

(defn shred-tx-reports
  [in]
  (let [refresh (a/chan (a/sliding-buffer 1000))]
    (a/go-loop []
      (let [tx-report (a/<! in)]
        (if tx-report
          (do
            (multiplex-reports tx-report refresh)
            (recur))
          (a/close! refresh))))
    refresh))

(defn system
 []
 (let [repaint-needed (ref #{})
       tx-report-chan (a/chan 1)]
   (component/map->SystemMap
    {:refresh   (refresh-subsystem (shred-tx-reports tx-report-chan) 15)
     :world     (world tx-report-chan repaint-needed)
     :repaint   (component/using (repaint/repaint-subsystem repaint-needed) [:world])})))

(def the-system (atom (system)))

(defn world-ref [] (-> @the-system :world :state))

(defn start
  ([]    (let [system-map (start the-system)
               state (-> system-map :world :state)
               graph (-> state deref :graph)
               root (dg/node graph 1)]
           (it/set-world-ref! state)
           (alter-var-root #'it/*scope* (constantly root))
           system-map))
  ([sys] (swap! sys component/start-system)))

(defn stop
  ([]    (stop the-system))
  ([sys] (swap! sys component/stop-system)))

(defn undo
  ([]    (undo the-system))
  ([sys] (undo-history (-> @sys :world :history))))

(defn redo
  ([]    (redo the-system))
  ([sys] (redo-history (-> @sys :world :history))))

(defn undo-context
  ([]    (undo-context the-system))
  ([sys] (-> @sys :world :undo-context)))

(defn history-operation [undo-context label]
  (doto (GenericOperation. label undo redo)
   (.addContext undo-context)))

(defn record-history-operation [undo-context label]
  (let [operation (history-operation undo-context label)
        history (.. PlatformUI getWorkbench getOperationSupport getOperationHistory)]
    (.add history operation)))<|MERGE_RESOLUTION|>--- conflicted
+++ resolved
@@ -83,14 +83,6 @@
                                                #(when (satisfies? t/Frame %) %)
                                                (nodes-modified graph last-tx)))))
 
-<<<<<<< HEAD
-(defn world
-  [report-ch repaint-needed]
-  (let [world-ref (ref nil)]
-    (add-watch world-ref :send-tx-reports (partial send-tx-reports report-ch))
-    (add-watch world-ref :schedule-repaints (partial schedule-repaints repaint-needed))
-    (->World false world-ref repaint-needed)))
-=======
 (def history-size-min 50)
 (def history-size-max 60)
 (def conj-undo-stack (partial util/push-with-size-limit history-size-min history-size-max))
@@ -135,7 +127,7 @@
         (alter history-ref update-in [:redo-stack] pop)
         (repaint-all (:graph new-world) (:repaint-needed @history-ref))))))
 
-(defn- world
+(defn world
   [report-ch repaint-needed]
   (let [world-ref    (ref nil)
         history-ref  (ref nil)
@@ -144,7 +136,6 @@
     (add-watch world-ref :schedule-repaints (partial schedule-repaints repaint-needed))
     (add-watch world-ref :push-history      (partial push-history history-ref undo-context))
     (->World false world-ref history-ref undo-context repaint-needed)))
->>>>>>> 8788f14a
 
 (defn- refresh-messages
   [{:keys [expired-outputs]}]
